#include <stdbool.h>

#include "led.h"
#include "spi.h"

#define BUF_SIZE 200
char rbuf[BUF_SIZE];
char wbuf[BUF_SIZE];
bool toggle = true;

void write_cb(__attribute__ ((unused)) int arg0,
              __attribute__ ((unused)) int arg2,
              __attribute__ ((unused)) int arg3,
              __attribute__ ((unused)) void* userdata) {
    led_toggle(0);
    if (toggle) {
        spi_read_write(rbuf, wbuf, BUF_SIZE, write_cb, NULL);
    } else {
        spi_read_write(wbuf, rbuf, BUF_SIZE, write_cb, NULL);
    }
    toggle = !toggle;
}

// This function can operate in one of two modes. Either
// a periodic timer triggers an SPI operation, or SPI
// operations are performed back-to-back (callback issues
// the next one.) The periodic one writes 6 byte messages,
// the back-to-back writes a 10 byte message, followed by
// 6 byte ones.
//
// In both cases, the calls alternate on which of two
// buffers is used as the write buffer. The first call
// uses the buffer initialized to 0..199. The
// 2n calls use the buffer initialized to 0.
//
// If you use back-to-back operations, the calls
// both read and write. Periodic operations only
// write. Therefore, if you set SPI to loopback
// and use back-to-back // loopback, then the read buffer
// on the first call will read in the data written.  As a
// result, you can check if reads work properly: all writes
// will be 0..n rather than all 0s.

int main(void) {
  int i;
  for (i = 0; i < 200; i++) {
    wbuf[i] = i;
  }
  spi_set_chip_select(0);
  spi_set_rate(400000);
  spi_set_polarity(false);
  spi_set_phase(false);
<<<<<<< HEAD
  if (spi_read_write(wbuf, rbuf, BUF_SIZE, write_cb, NULL) != 0) {
    while (1) {
      led_toggle(0);
    }
  }
=======
  spi_read_write(wbuf, rbuf, BUF_SIZE, write_cb, NULL);
>>>>>>> 3bbdf98a
}<|MERGE_RESOLUTION|>--- conflicted
+++ resolved
@@ -50,13 +50,5 @@
   spi_set_rate(400000);
   spi_set_polarity(false);
   spi_set_phase(false);
-<<<<<<< HEAD
-  if (spi_read_write(wbuf, rbuf, BUF_SIZE, write_cb, NULL) != 0) {
-    while (1) {
-      led_toggle(0);
-    }
-  }
-=======
   spi_read_write(wbuf, rbuf, BUF_SIZE, write_cb, NULL);
->>>>>>> 3bbdf98a
 }