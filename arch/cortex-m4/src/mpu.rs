--- conflicted
+++ resolved
@@ -248,14 +248,9 @@
             let max_subregion = min_subregion + len / subregion_size - 1;
             // Length has to be aligned to region size
             let region_len = PowerOfTwo::floor(region_size as u32);
-<<<<<<< HEAD
-            debug!("case 2");
-            // Print start and size for MPU regions
-=======
 
             // Print case, start and size for MPU regions
             process.data[region_num].case = 2;
->>>>>>> 8d79c742
             process.data[region_num].base = region_start;
             process.data[region_num].size = 2_u32.pow(region_len.exp::<u32>()) as usize;
 
