//! Implementation of the ARM memory protection unit.

use kernel;
use kernel::common::math::PowerOfTwo;
use kernel::common::registers::{FieldValue, ReadOnly, ReadWrite};
use kernel::common::StaticRef;
use kernel::mpu::{Permission, Region, RegionType};

#[repr(C)]
/// MPU Registers for the Cortex-M4 family
///
/// Described in section 4.5 of
/// <http://infocenter.arm.com/help/topic/com.arm.doc.dui0553a/DUI0553A_cortex_m4_dgug.pdf>
pub struct MpuRegisters {
    /// Indicates whether the MPU is present and, if so, how many regions it
    /// supports.
    pub mpu_type: ReadOnly<u32, Type::Register>,

    /// The control register:
    ///   * Enables the MPU (bit 0).
    ///   * Enables MPU in hard-fault, non-maskable interrupt (NMI).
    ///   * Enables the default memory map background region in privileged mode.
    pub ctrl: ReadWrite<u32, Control::Register>,

    /// Selects the region number (zero-indexed) referenced by the region base
    /// address and region attribute and size registers.
    pub rnr: ReadWrite<u32, RegionNumber::Register>,

    /// Defines the base address of the currently selected MPU region.
    pub rbar: ReadWrite<u32, RegionBaseAddress::Register>,

    /// Defines the region size and memory attributes of the selected MPU
    /// region. The bits are defined as in 4.5.5 of the Cortex-M4 user guide.
    pub rasr: ReadWrite<u32, RegionAttributes::Register>,
}

register_bitfields![u32,
    Type [
        /// The number of MPU instructions regions supported. Always reads 0.
        IREGION OFFSET(16) NUMBITS(8) [],
        /// The number of data regions supported. If this field reads-as-zero the
        /// processor does not implement an MPU
        DREGION OFFSET(8) NUMBITS(8) [],
        /// Indicates whether the processor support unified (0) or separate
        /// (1) instruction and data regions. Always reads 0 on the
        /// Cortex-M4.
        SEPARATE OFFSET(0) NUMBITS(1) []
    ],

    Control [
        /// Enables privileged software access to the default
        /// memory map
        PRIVDEFENA OFFSET(2) NUMBITS(1) [
            Enable = 0,
            Disable = 1
        ],
        /// Enables the operation of MPU during hard fault, NMI, 
        /// and FAULTMASK handlers
        HFNMIENA OFFSET(1) NUMBITS(1) [
            Enable = 0,
            Disable = 1
        ],
        /// Enables the MPU
        ENABLE OFFSET(0) NUMBITS(1) [
            Disable = 0,
            Enable = 1
        ]
    ],

    RegionNumber [
        /// Region indicating the MPU region referenced by the MPU_RBAR and
        /// MPU_RASR registers. Range 0-7 corresponding to the MPU regions.
        REGION OFFSET(0) NUMBITS(8) []
    ],

    RegionBaseAddress [
        /// Base address of the currently selected MPU region.
        ADDR OFFSET(5) NUMBITS(27) [],
        /// MPU Region Number valid bit.
        VALID OFFSET(4) NUMBITS(1) [
            /// Use the base address specified in Region Number Register (RNR)
            UseRNR = 0,
            /// Use the value of the REGION field in this register (RBAR)
            UseRBAR = 1
        ],
        /// Specifies which MPU region to set if VALID is set to 1.
        REGION OFFSET(0) NUMBITS(4) []
    ],

    RegionAttributes [
        /// Enables instruction fetches/execute permission
        XN OFFSET(28) NUMBITS(1) [
            Enable = 0,
            Disable = 1
        ],
        /// Defines access permissions
        AP OFFSET(24) NUMBITS(3) [
            //                                 Privileged  Unprivileged
            //                                 Access      Access
            NoAccess = 0b000,               // --          --
            PrivilegedOnly = 0b001,         // RW          --
            UnprivilegedReadOnly = 0b010,   // RW          R-
            ReadWrite = 0b011,              // RW          RW
            Reserved = 0b100,               // undef       undef
            PrivilegedOnlyReadOnly = 0b101, // R-          --
            ReadOnly = 0b110,               // R-          R-
            ReadOnlyAlias = 0b111           // R-          R-
        ],
        /// Subregion disable bits
        SRD OFFSET(8) NUMBITS(8) [],
        /// Specifies the region size, being 2^(SIZE+1) (minimum 3)
        SIZE OFFSET(1) NUMBITS(5) [],
        /// Enables the region
        ENABLE OFFSET(0) NUMBITS(1) []
    ]
];

const MPU_BASE_ADDRESS: StaticRef<MpuRegisters> =
    unsafe { StaticRef::new(0xE000ED90 as *const MpuRegisters) };

/// Constructor field is private to limit who can create a new MPU
pub struct MPU(StaticRef<MpuRegisters>);

impl MPU {
    pub const unsafe fn new() -> MPU {
        MPU(MPU_BASE_ADDRESS)
    }
}

#[derive(Copy, Clone)]
pub struct RegionConfig {
    base_address: FieldValue<u32, RegionBaseAddress::Register>,
    attributes: FieldValue<u32, RegionAttributes::Register>,
}

impl RegionConfig {
    fn empty(region_num: u32) -> RegionConfig {
        let base_address = RegionBaseAddress::VALID::UseRBAR + RegionBaseAddress::REGION.val(region_num);
        let attributes = RegionAttributes::ENABLE::CLEAR;

        RegionConfig {
            base_address: base_address,
            attributes: attributes,
        }
    }
}

impl kernel::mpu::MPU for MPU {
    type MpuConfig = [RegionConfig; 8];

    fn enable_mpu(&self) {
        let regs = &*self.0;

        // Enable the MPU, disable it during HardFault/NMI handlers, and allow
        // privileged code access to all unprotected memory.
        regs.ctrl
            .write(Control::ENABLE::SET + Control::HFNMIENA::CLEAR + Control::PRIVDEFENA::SET);
    }

    fn disable_mpu(&self) {
        let regs = &*self.0;
        regs.ctrl.write(Control::ENABLE::CLEAR);
    }

    fn number_supported_regions(&self) -> usize {
        let regs = &*self.0;
        regs.mpu_type.read(Type::DREGION) as usize
    }

    fn allocate_regions(regions: &mut [Region]) -> Result<Self::MpuConfig, usize> {
        let mut config = [
            RegionConfig::empty(0),
            RegionConfig::empty(1),
            RegionConfig::empty(2),
            RegionConfig::empty(3),
            RegionConfig::empty(4),
            RegionConfig::empty(5),
            RegionConfig::empty(6),
            RegionConfig::empty(7),
        ];

        let curr_regions: [(usize, usize); 8] = [(0, 0); 8];

        for (i, region) in regions.iter().enumerate() {
            // Only support 8 regions
            if i >= 8 {
                break;
            }
<<<<<<< HEAD
=======

            // TODO: handle flexible start and end and relative locations
            let (start, end) = match region.get_location() {
                Location::Absolute { 
                    start_address,
                    start_flexibility,
                    end_address,
                    end_flexibility,
                } => {
                    if start_flexibility == 0 && end_flexibility == 0 {
                        (start_address, end_address)
                    } else if start_flexibility != 0 && end_flexibility == 0 {
                        // let lenCeil = math::PowerOfTwo::ceiling(len);
                        // let flexlenCeil = math::PowerOfTwo::ceiling(len + start_flexibility);
                        // let lenFloor =  math::PowerOfTwo::floor(len);
                        unimplemented!("Flexible start and end unimplemented."); 
                    } else if start_flexibility == 0 && end_flexibility != 0 { 
                        unimplemented!("Flexible start and end unimplemented.");  
                    } else {
                        unimplemented!("Flexible start and end unimplemented.");
                    }
                },
                Location::Relative {
                    offset: _,
                    length: _,
                } => {
                    unimplemented!("Relative location unimplemented.");
                }
            };
>>>>>>> b0b776dc
            
            let region_num = i as u32;
            
            let read = region.get_read_permission();
            let write = region.get_write_permission();
            let execute = region.get_execute_permission();

            // Convert execute permission to a bitfield
            let execute_value = match execute {
                Permission::NoAccess => RegionAttributes::XN::Disable,
                Permission::Full => RegionAttributes::XN::Enable,
                _ => {
                    return Err(i);
                } // Not supported
            };

            // Convert read & write permissions to bitfields
            let access_value = match read {
                Permission::NoAccess => RegionAttributes::AP::NoAccess,
                Permission::PrivilegedOnly => {
                    match write {
                        Permission::NoAccess => RegionAttributes::AP::PrivilegedOnlyReadOnly,
                        Permission::PrivilegedOnly => RegionAttributes::AP::PrivilegedOnly,
                        _ => {
                            return Err(i);
                        } // Not supported
                    }
                }
                Permission::Full => match write {
                    Permission::NoAccess => RegionAttributes::AP::ReadOnly,
                    Permission::PrivilegedOnly => RegionAttributes::AP::UnprivilegedReadOnly,
                    Permission::Full => RegionAttributes::AP::ReadWrite,
                },
            };
            
            // TODO: handle flexible start and end and relative locations
            let (start, end) = match region.get_type() {
                RegionType::Fixed { 
                    start_address,
                    end_address,
                } => (start_address, end_address),
                _ => {
                    unimplemented!("LeftGrowing, RightGrowing, and Packed unimplemented.");
                }
            };
            
            let len = end - start;

            // There are two possibilities we support:
            //
            // 1. The base address is aligned exactly to the size of the region,
            //    which uses an MPU region with the exact base address and size of
            //    the memory region.
            //
            // 2. Otherwise, we can use a larger MPU region and expose only MPU
            //    subregions, as long as the memory region's base address is aligned
            //    to 1/8th of a larger region size.

            // Possibility 1
            if start % len == 0 {
                // Memory base aligned to memory size - straight forward case
                let region_len = PowerOfTwo::floor(len as u32);

                // exponent = log2(region_len)
                let exponent = region_len.exp::<u32>();

                if exponent < 5 {
                    // Region sizes must be 32 Bytes or larger
                    return Err(i);
                } else if exponent > 32 {
                    // Region sizes must be 4GB or smaller
                    return Err(i);
                }

                let address_value = (start >> 5) as u32;
                let region_len_value = exponent - 1;

                let base_address = RegionBaseAddress::ADDR.val(address_value)
                    + RegionBaseAddress::VALID::UseRBAR
                    + RegionBaseAddress::REGION.val(region_num);

                let attributes = RegionAttributes::ENABLE::SET
                    + RegionAttributes::SIZE.val(region_len_value)
                    + access_value
                    + execute_value;
                
                config[i] = RegionConfig {
                    base_address,
                    attributes,
                };
            }
            // Possibility 2
            else {
                // Memory base not aligned to memory size

                // Which (power-of-two) subregion size would align with the base
                // address?
                //
                // We find this by taking smallest binary substring of the base
                // address with exactly one bit:
                //
                //      1 << (start.trailing_zeros())
                let subregion_size = {
                    let tz = start.trailing_zeros();
                    // `start` should never be 0 because of that's taken care of by
                    // the previous branch, but in case it is, do the right thing
                    // anyway.
                    if tz < 32 {
                        (1 as usize) << tz
                    } else {
                        0
                    }
                };

                // Once we have a subregion size, we get a region size by
                // multiplying it by the number of subregions per region.
                let region_size = subregion_size * 8;
                // Finally, we calculate the region base by finding the nearest
                // address below `start` that aligns with the region size.
                let region_start = start - (start % region_size);

                if region_size + region_start - start < len {
                    // Sanity check that the amount left over space in the region
                    // after `start` is at least as large as the memory region we
                    // want to reference.
                    return Err(i);
                }
                if len % subregion_size != 0 {
                    // Sanity check that there is some integer X such that
                    // subregion_size * X == len so none of `len` is left over when
                    // we take the max_subregion.
                    return Err(i);
                }

                // The index of the first subregion to activate is the number of
                // regions between `region_start` (MPU) and `start` (memory).
                let min_subregion = (start - region_start) / subregion_size;
                // The index of the last subregion to activate is the number of
                // regions that fit in `len`, plus the `min_subregion`, minus one
                // (because subregions are zero-indexed).
                let max_subregion = min_subregion + len / subregion_size - 1;

                let region_len = PowerOfTwo::floor(region_size as u32);
                // exponent = log2(region_len)
                let exponent = region_len.exp::<u32>();
                if exponent < 7 {
                    // Subregions only supported for regions sizes 128 bytes and up.
                    return Err(i);
                } else if exponent > 32 {
                    // Region sizes must be 4GB or smaller
                    return Err(i);
                }

                // Turn the min/max subregion into a bitfield where all bits are `1`
                // except for the bits whose index lie within
                // [min_subregion, max_subregion]
                //
                // Note: Rust ranges are minimum inclusive, maximum exclusive, hence
                // max_subregion + 1.
                let subregion_mask =
                    (min_subregion..(max_subregion + 1)).fold(!0, |res, i| res & !(1 << i)) & 0xff;

                let address_value = (region_start >> 5) as u32;
                let region_len_value = exponent - 1;

                let base_address = RegionBaseAddress::ADDR.val(address_value)
                    + RegionBaseAddress::VALID::UseRBAR
                    + RegionBaseAddress::REGION.val(region_num);

                let attributes = RegionAttributes::ENABLE::SET
                    + RegionAttributes::SRD.val(subregion_mask)
                    + RegionAttributes::SIZE.val(region_len_value)
                    + access_value
                    + execute_value;

                config[i] = RegionConfig {
                    base_address,
                    attributes,
                };
            }
        }

        Ok(config)
    }

    fn configure_mpu(&self, config: &Self::MpuConfig) {
        let regs = &*self.0;

        for region_config in config {
            regs.rbar.write(region_config.base_address);
            regs.rasr.write(region_config.attributes);
        }
    }
}<|MERGE_RESOLUTION|>--- conflicted
+++ resolved
@@ -186,39 +186,7 @@
             if i >= 8 {
                 break;
             }
-<<<<<<< HEAD
-=======
-
-            // TODO: handle flexible start and end and relative locations
-            let (start, end) = match region.get_location() {
-                Location::Absolute { 
-                    start_address,
-                    start_flexibility,
-                    end_address,
-                    end_flexibility,
-                } => {
-                    if start_flexibility == 0 && end_flexibility == 0 {
-                        (start_address, end_address)
-                    } else if start_flexibility != 0 && end_flexibility == 0 {
-                        // let lenCeil = math::PowerOfTwo::ceiling(len);
-                        // let flexlenCeil = math::PowerOfTwo::ceiling(len + start_flexibility);
-                        // let lenFloor =  math::PowerOfTwo::floor(len);
-                        unimplemented!("Flexible start and end unimplemented."); 
-                    } else if start_flexibility == 0 && end_flexibility != 0 { 
-                        unimplemented!("Flexible start and end unimplemented.");  
-                    } else {
-                        unimplemented!("Flexible start and end unimplemented.");
-                    }
-                },
-                Location::Relative {
-                    offset: _,
-                    length: _,
-                } => {
-                    unimplemented!("Relative location unimplemented.");
-                }
-            };
->>>>>>> b0b776dc
-            
+          
             let region_num = i as u32;
             
             let read = region.get_read_permission();
