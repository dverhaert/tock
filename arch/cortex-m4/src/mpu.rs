//! Implementation of the ARM memory protection unit.

use kernel;
use kernel::common::math;
use kernel::common::registers::{FieldValue, ReadOnly, ReadWrite};
use kernel::common::StaticRef;
use kernel::mpu::Permissions;

/// MPU Registers for the Cortex-M4 family
///
/// Described in section 4.5 of
/// <http://infocenter.arm.com/help/topic/com.arm.doc.dui0553a/DUI0553A_cortex_m4_dgug.pdf>
#[repr(C)]
pub struct MpuRegisters {
    /// Indicates whether the MPU is present and, if so, how many regions it
    /// supports.
    pub mpu_type: ReadOnly<u32, Type::Register>,

    /// The control register:
    ///   * Enables the MPU (bit 0).
    ///   * Enables MPU in hard-fault, non-maskable interrupt (NMI).
    ///   * Enables the default memory map background region in privileged mode.
    pub ctrl: ReadWrite<u32, Control::Register>,

    /// Selects the region number (zero-indexed) referenced by the region base
    /// address and region attribute and size registers.
    pub rnr: ReadWrite<u32, RegionNumber::Register>,

    /// Defines the base address of the currently selected MPU region.
    pub rbar: ReadWrite<u32, RegionBaseAddress::Register>,

    /// Defines the region size and memory attributes of the selected MPU
    /// region. The bits are defined as in 4.5.5 of the Cortex-M4 user guide.
    pub rasr: ReadWrite<u32, RegionAttributes::Register>,
}

register_bitfields![u32,
    Type [
        /// The number of MPU instructions regions supported. Always reads 0.
        IREGION OFFSET(16) NUMBITS(8) [],
        /// The number of data regions supported. If this field reads-as-zero the
        /// processor does not implement an MPU
        DREGION OFFSET(8) NUMBITS(8) [],
        /// Indicates whether the processor support unified (0) or separate
        /// (1) instruction and data regions. Always reads 0 on the
        /// Cortex-M4.
        SEPARATE OFFSET(0) NUMBITS(1) []
    ],

    Control [
        /// Enables privileged software access to the default
        /// memory map
        PRIVDEFENA OFFSET(2) NUMBITS(1) [
            Enable = 0,
            Disable = 1
        ],
        /// Enables the operation of MPU during hard fault, NMI, 
        /// and FAULTMASK handlers
        HFNMIENA OFFSET(1) NUMBITS(1) [
            Enable = 0,
            Disable = 1
        ],
        /// Enables the MPU
        ENABLE OFFSET(0) NUMBITS(1) [
            Disable = 0,
            Enable = 1
        ]
    ],

    RegionNumber [
        /// Region indicating the MPU region referenced by the MPU_RBAR and
        /// MPU_RASR registers. Range 0-7 corresponding to the MPU regions.
        REGION OFFSET(0) NUMBITS(8) []
    ],

    RegionBaseAddress [
        /// Base address of the currently selected MPU region.
        ADDR OFFSET(5) NUMBITS(27) [],
        /// MPU Region Number valid bit.
        VALID OFFSET(4) NUMBITS(1) [
            /// Use the base address specified in Region Number Register (RNR)
            UseRNR = 0,
            /// Use the value of the REGION field in this register (RBAR)
            UseRBAR = 1
        ],
        /// Specifies which MPU region to set if VALID is set to 1.
        REGION OFFSET(0) NUMBITS(4) []
    ],

    RegionAttributes [
        /// Enables instruction fetches/execute permission
        XN OFFSET(28) NUMBITS(1) [
            Enable = 0,
            Disable = 1
        ],
        /// Defines access permissions
        AP OFFSET(24) NUMBITS(3) [
            //                                 Privileged  Unprivileged
            //                                 Access      Access
            NoAccess = 0b000,               // --          --
            PrivilegedOnly = 0b001,         // RW          --
            UnprivilegedReadOnly = 0b010,   // RW          R-
            ReadWrite = 0b011,              // RW          RW
            Reserved = 0b100,               // undef       undef
            PrivilegedOnlyReadOnly = 0b101, // R-          --
            ReadOnly = 0b110,               // R-          R-
            ReadOnlyAlias = 0b111           // R-          R-
        ],
        /// Subregion disable bits
        SRD OFFSET(8) NUMBITS(8) [],
        /// Specifies the region size, being 2^(SIZE+1) (minimum 3)
        SIZE OFFSET(1) NUMBITS(5) [],
        /// Enables the region
        ENABLE OFFSET(0) NUMBITS(1) []
    ]
];

const MPU_BASE_ADDRESS: StaticRef<MpuRegisters> =
    unsafe { StaticRef::new(0xE000ED90 as *const MpuRegisters) };

/// Constructor field is private to limit who can create a new MPU
pub struct MPU(StaticRef<MpuRegisters>);

impl MPU {
    pub const unsafe fn new() -> MPU {
        MPU(MPU_BASE_ADDRESS)
    }
}

#[derive(Copy, Clone)]
pub struct CortexMConfig {
    memory_info: Option<ProcessMemoryInfo>,
    regions: [Region; 8],
    next_region_num: usize,
}

const PAM_REGION_NUM: usize = 0;

impl Default for CortexMConfig {
    fn default() -> CortexMConfig {
        CortexMConfig {
            memory_info: None,
            regions: [
                Region::empty(0),
                Region::empty(1),
                Region::empty(2),
                Region::empty(3),
                Region::empty(4),
                Region::empty(5),
                Region::empty(6),
                Region::empty(7),
            ],
            next_region_num: 1,   // Index 0 is reserved for PAM
        }
    }
}

#[derive(Copy, Clone)]
pub struct ProcessMemoryInfo {
    memory_start: *const u8,
    memory_size: usize,
    pam_permissions: Permissions,
}

#[derive(Copy, Clone)]
pub struct Region {
    base_address: FieldValue<u32, RegionBaseAddress::Register>,
    attributes: FieldValue<u32, RegionAttributes::Register>,
}

impl Region {
    fn new(
        start_address: u32,
        size: u32,
        region_num: u32,
        subregion_mask: Option<u32>,
        permissions: Permissions,
    ) -> Region {
        // Determine access and execute permissions
        let (access, execute) = match permissions {
            Permissions::ReadWriteExecute => (
                RegionAttributes::AP::ReadWrite,
                RegionAttributes::XN::Enable,
            ),
            Permissions::ReadWriteOnly => (
                RegionAttributes::AP::ReadWrite,
                RegionAttributes::XN::Disable,
            ),
            Permissions::ReadExecuteOnly => {
                (RegionAttributes::AP::ReadOnly, RegionAttributes::XN::Enable)
            }
            Permissions::ReadOnly => (
                RegionAttributes::AP::ReadOnly,
                RegionAttributes::XN::Disable,
            ),
            Permissions::ExecuteOnly => {
                (RegionAttributes::AP::NoAccess, RegionAttributes::XN::Enable)
            }
        };

        // Base address register
        let base_address = RegionBaseAddress::ADDR.val(start_address >> 5)
            + RegionBaseAddress::VALID::UseRBAR
            + RegionBaseAddress::REGION.val(region_num);

        // Attributes register
        let mut attributes =
            RegionAttributes::ENABLE::SET + RegionAttributes::SIZE.val(size) + access + execute;

        // If using subregions, add the mask
        if let Some(mask) = subregion_mask {
            attributes += RegionAttributes::SRD.val(mask);
        }

        Region {
            base_address,
            attributes,
        }
    }

    fn empty(region_num: u32) -> Region {
        Region {
            base_address: RegionBaseAddress::VALID::UseRBAR
                + RegionBaseAddress::REGION.val(region_num),
            attributes: RegionAttributes::ENABLE::CLEAR,
        }
    }
}

impl kernel::mpu::MPU for MPU {
    type MpuConfig = CortexMConfig;

    fn enable_mpu(&self) {
        let regs = &*self.0;

        // Enable the MPU, disable it during HardFault/NMI handlers, and allow
        // privileged code access to all unprotected memory.
        regs.ctrl
            .write(Control::ENABLE::SET + Control::HFNMIENA::CLEAR + Control::PRIVDEFENA::SET);
    }

    fn disable_mpu(&self) {
        let regs = &*self.0;
        regs.ctrl.write(Control::ENABLE::CLEAR);
    }

    fn number_total_regions(&self) -> usize {
        let regs = &*self.0;
        regs.mpu_type.read(Type::DREGION) as usize
    }

    fn setup_process_memory_layout(
        &self,
        parent_start: *const u8,
        parent_size: usize,
        min_app_ram_size: usize,
        initial_pam_size: usize,
        initial_grant_size: usize,
        permissions: Permissions,
        config: &mut Self::MpuConfig,
    ) -> Option<(*const u8, usize)> {
        // If the user has not specified enough memory for PAM and grant, round up and fix.
        let app_ram_size = if min_app_ram_size < initial_pam_size + initial_grant_size {
            initial_pam_size + initial_grant_size
        } else {
            min_app_ram_size
        };

        // Some statements for debugging. Will be removed on PR.
        //debug!("Min app ram size: {}", min_app_ram_size);
        //debug!("Initial PAM size: {}", initial_pam_size);
        //debug!("Initial grant size: {}", initial_grant_size);
        //debug!("App ram size: {}", app_ram_size);

        // We'll go through this code with some numeric examples, and
        // indicate this by EX.
        let mut region_len = math::closest_power_of_two(app_ram_size as u32) as usize;
        let mut exponent = math::log_base_two(region_len as u32);

        //debug!("Region len: {}", region_len);

        if exponent < 8 {
            // Region sizes must be 256 Bytes or larger in order to support subregions
            exponent = 8;
            region_len = 256;
        } else if exponent > 32 {
            // Region sizes must be 4GB or smaller
            return None;
        }

        //debug!("Region len: {}", region_len);

        // Preferably, the region will start at the start of the parent region
        let mut region_start = parent_start as usize;

        // If the start doesn't align to the length, move region start up until it does
        if region_start % region_len != 0 {
            region_start += region_len - (region_start % region_len);
        }

        // Make sure that the requested region fits in memory
        let parent_end = parent_start as usize + parent_size;
        if region_start + region_len > parent_end {
            //debug!("Requested region doesn't fit in memory");
            return None;
        }

        //debug!("Parent start: {:#X}", parent_start as usize);
        //debug!("Region start: {:#X}", region_start);
        //debug!("Region len: {}", region_len);

        // The memory initially allocated for the PAM will be aligned to an eigth of the total region length.
        // This allows Cortex-M subregions to control the growth of the PAM/grant in a more linear way.
        // The Cortex-M has a total of 8 subregions per region, which is why we can have precision in
        // eights of total region lengths.
        // EX: subregions_used = (3500 * 8)/8192 + 1 = 4;
        // TODO
        let subregions_used = (initial_pam_size * 8) / region_len + 1;

        // EX: 00001111 & 11111111 = 00001111 --> Use the first four subregions (0 = enable)
        let subregion_mask = 0; //TODO
                                //let subregion_mask = (0..subregions_used).fold(!0, |res, i| res & !(1 << i)) & 0xff;

        //debug!("Subregions used: {}", subregions_used);

        let address_value = region_start as u32;
        let size_value = exponent - 1;        

<<<<<<< HEAD
        let region_config = Region::new(
            region_start,
            region_size,
=======
        let region_config = RegionConfig::new(
            address_value,
            size_value,
>>>>>>> c248966f
            PAM_REGION_NUM as u32,
            Some(subregion_mask),
            permissions,
        );

        //debug!("Arg0: {:#b}", region_start);
        //debug!("Arg1: {}", region_len_value);
        //debug!("Arg2: {}", 1);
        //

        let memory_info = ProcessMemoryInfo {
            memory_start: region_start as *const u8,
            memory_size: region_len,
            pam_permissions: permissions,
        };

        config.memory_info = Some(memory_info);
        config.regions[PAM_REGION_NUM] = region_config;

        // TODO: do this in config and set PAM region to region 0. Two reasons:
        // (1) More logical to increment the number of used regions when setting up the PAM
        // (2) On future addition of overlapping regions (e.g. it becomes necessary to add a small grant region), this region will have higher priority because the Cortex-M orders region priorities by their index
        // let region_num = config.num_regions_used;
        // debug!("regions used: {}", region_num);
        // config.regions[region_num] = region_config;
        // config.num_regions_used += 1;

        Some((region_start as *const u8, region_len))
    }

    fn update_process_memory_layout(
        &self,
        new_app_memory_break: *const u8,
        new_kernel_memory_break: *const u8,
        config: &mut Self::MpuConfig,
    ) -> Result<(), ()> {
        let (region_start, region_len, permissions) = match config.memory_info {
            Some(memory_info) => (
                memory_info.memory_start as u32,
                memory_info.memory_size as u32,
                memory_info.pam_permissions,
            ),
            None => panic!(
                "Error: update_process_memory_layout called before setup_prcoess_memory_layout"
            ),
        };

        //debug!("First update:");
        //debug!("New app memory break: {:#X}", new_app_memory_break as usize);
        //debug!("New new kernel memory break: {:#X}", new_kernel_memory_break as usize);

        // The PAM ends at new_app_memory_break, it's different from the region length.
        let pam_end = new_app_memory_break as u32;
        let grant_start = new_kernel_memory_break as u32;

        if pam_end > grant_start {
            // Error: out of memory for the application. Please allocate more memory for your application.
            return Err(());
        }

        let pam_len = pam_end - region_start;

        // TODO: Measure execution time of these operations. Maybe we can get some optimizations in the future.
        let num_subregions_used = (pam_len * 8) as u32 / region_len + 1;

        //return Ok(()); // TODO

        //let subregion_mask = (0..num_subregions_used).fold(!0, |res, i| res & !(1 << i)) & 0xff;
        //let subregion_mask = (0..8).fold(!0, |res, i| res & !(1 << i)) & 0xff;
        let subregion_mask = 0;

        let region_size = math::log_base_two(region_len) - 1;

        let region_config = Region::new(
            region_start,
            region_size,
            PAM_REGION_NUM as u32,
            Some(subregion_mask),
            permissions,
        );

        config.regions[PAM_REGION_NUM] = region_config;

        Ok(())
    }

    fn expose_memory_region(
        &self,
        parent_start: *const u8,
        parent_size: usize,
        min_region_size: usize,
        permissions: Permissions,
        config: &mut Self::MpuConfig,
    ) -> Option<(*const u8, usize)> {
        let region_num = config.next_region_num;

        // Only 8 regions supported
        if region_num >= 8 {
            return None;
        }

        // Preferably, the region will start at the start of the parent region
        let mut region_start = parent_start as usize;
        let parent_end = parent_start as usize + parent_size;

        // Region start always has to align to at least 32 bits
        if region_start % 32 != 0 {
            region_start += 32 - (region_start % 32);
        }

        // Regions have to be a power of two
        // https://www.youtube.com/watch?v=ovo6zwv6DX4
        let mut region_len = math::closest_power_of_two(min_region_size as u32) as usize;

        // Calculate the log base two
        let mut exponent = math::log_base_two(region_len as u32);

        if exponent < 5 {
            // Region sizes must be 32 Bytes or larger
            exponent = 5;
            region_len = 32;
        }
        if exponent > 32 {
            // Region sizes must be 4GB or smaller
            return None;
        }

        let address_value;
        let size_value;
        let subregion_mask;

        // There are two possibilities we support:
        //
        // 1. The base address is aligned exactly to the size of the region,
        //    which uses an MPU region with the exact base address and size of
        //    the memory region. In this case, we just do some basic checks
        //    after which we write to the registers.
        //
        // 2. Otherwise, we can use a larger MPU region and expose only MPU
        //    subregions, as long as the memory region's base address is aligned
        //    to 1/8th of a larger underlying region size.
        //

        // Case 1: Easy
        // Region start aligns to the length, so we can handle this normally!
        if region_start % region_len == 0 {
            // Region length must not be bigger than parent size
            if region_len > parent_size {
                return None;
            }
            address_value = region_start as u32;
            size_value = exponent - 1;
            subregion_mask = None;
        }
        // Case 2: Hard
        // Things get more difficult if the start doesn't align to the region length.
        // If the start aligns to the region length / 4, we can use a
        // larger MPU region and expose only MPU subregions. Therefore, we
        // check if this is the case, and otherwise change start so that it does align to region length / 4
        // Note that if start aligns to region length / 8 but not to region length / 4,
        // it's impossible to create a valid region since for this 9 subregions
        // are required: 8 after the start for the region itself and one to
        // before the start to align it.
        else {
            // If the start doesn't align to the region length / 4, this means
            // start will have to be changed
            if region_start % (region_len / 4) != 0 {
                region_start += (region_len / 4) - (region_start % (region_len / 4));
                // No valid region could be found within the parent region and with
                // region_len which suffices Cortex-M requirements. Either the
                // parent size should be bigger/differently located, or the
                // region length (and so min_app_ram_size) should be smaller
                if region_start + region_len > parent_end {
                    debug!("No region could be found within the parent region and with region_len which suffices Cortex-M requirements.");
                    return None;
                }
            }

            // We have now found an address which can definitely be supported,
            // be it with or without subregions. Check for both.
            if region_start % region_len == 0 {
                address_value = region_start as u32;
                size_value = exponent - 1;
                subregion_mask = None;
            } else {
                // Memory base not aligned to memory size
                // Which (power-of-two) subregion size would align with the base
                // address?
                //
                // We find this by taking smallest binary substring of the base
                // address with exactly one bit:
                //
                //      1 << (region_start.trailing_zeros())
                let subregion_size = (1 as usize) << region_start.trailing_zeros();

                // Once we have a subregion size, we get an underlying region size by
                // multiplying it by the number of subregions per region.
                let underlying_region_size = subregion_size * 8;

                // Finally, we calculate the region base by finding the nearest
                // address below `region_start` that aligns with the region size.
                let underlying_region_start =
                    region_start - (region_start % underlying_region_size);

                exponent = math::log_base_two(underlying_region_size as u32);

                if underlying_region_size + underlying_region_start - region_start < region_len {
                    // Basically, check if the length from region_start until
                    // underlying_region_end is greater than region_len
                    // TODO: Should honestly never happen, remove?
                    return None;
                }
                if region_len % subregion_size != 0 {
                    // Basically, check if the subregions actually align to the length
                    // TODO: Should always happen because of this line:
                    // if region_start % (region_len / 4) != 0
                    // So remove?

                    // Sanity check that there is some integer X such that
                    // subregion_size * X == len so none of `len` is left over when
                    // we take the max_subregion.
                    return None;
                }

                // The index of the first subregion to activate is the number of
                // regions between `region_start` (MPU) and `start` (memory).
                let min_subregion = (region_start - underlying_region_start) / subregion_size;
                // The index of the last subregion to activate is the number of
                // regions that fit in `len`, plus the `min_subregion`, minus one
                // (because subregions are zero-indexed).
                let max_subregion = min_subregion + region_len / subregion_size - 1;
                // Turn the min/max subregion into a bitfield where all bits are `1`
                // except for the bits whose index lie within
                // [min_subregion, max_subregion]
                //
                // Note: Rust ranges are minimum inclusive, maximum exclusive, hence
                // max_subregion + 1.
                subregion_mask = Some(
                    (min_subregion..(max_subregion + 1)).fold(!0, |res, i| res & !(1 << i)) & 0xff,
                );

                address_value = underlying_region_start as u32;
                size_value = exponent - 1;

                // debug!(
                //     "Subregions used: {} through {}",
                //     min_subregion, max_subregion
                // );
                // debug!("Underlying region start address: {:#X}", address_value);
                // debug!("Underlying region size: {}", size_value);
            }
        }

        // debug!("Region start: {:#X}", region_start);
        // debug!("Region length: {}", region_len);

        let region_config = Region::new(
            address_value,
            size_value,
            region_num as u32,
            subregion_mask,
            permissions,
        );

        config.regions[region_num] = region_config;
        config.next_region_num += 1;

        Some((region_start as *const u8, region_len))
    }

    fn configure_mpu(&self, config: &Self::MpuConfig) {
        let regs = &*self.0;

        // Set MPU regions
        for region_config in config.regions.iter() {
            regs.rbar.write(region_config.base_address);
            regs.rasr.write(region_config.attributes);
        }
    }
}<|MERGE_RESOLUTION|>--- conflicted
+++ resolved
@@ -326,15 +326,9 @@
         let address_value = region_start as u32;
         let size_value = exponent - 1;        
 
-<<<<<<< HEAD
         let region_config = Region::new(
-            region_start,
-            region_size,
-=======
-        let region_config = RegionConfig::new(
             address_value,
             size_value,
->>>>>>> c248966f
             PAM_REGION_NUM as u32,
             Some(subregion_mask),
             permissions,
