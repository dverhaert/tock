--- conflicted
+++ resolved
@@ -652,14 +652,9 @@
             // Compute how much padding before start of process memory
             let memory_padding_size = (memory_start as usize) - (remaining_app_memory as usize);
 
-<<<<<<< HEAD
             // Set up process memory
             let app_memory = slice::from_raw_parts_mut(memory_start as *mut u8, memory_size);
                 
-=======
-            let app_memory = slice::from_raw_parts_mut(memory_start, memory_size);
-
->>>>>>> 1c315207
             // Set the initial process stack and memory to 128 bytes.
             let initial_stack_pointer = memory_start.offset(initial_pam_size as isize);
             let initial_sbrk_pointer = memory_start.offset(initial_pam_size as isize);
