//! Support for creating and running userspace applications.

use callback::AppId;
use common::cells::VolatileCell;
use common::{Queue, RingBuffer};

use core::cell::Cell;
use core::fmt::Write;
use core::ptr::{read_volatile, write, write_volatile};
use core::{mem, ptr, slice, str};
use grant;

use common::math;
use platform::mpu;
use returncode::ReturnCode;
use syscall::Syscall;
use tbfheader;

/// This is used in the hardfault handler.
#[no_mangle]
#[used]
pub static mut SYSCALL_FIRED: usize = 0;

/// This is used in the hardfault handler.
#[no_mangle]
#[used]
pub static mut APP_FAULT: usize = 0;

/// This is used in the hardfault handler.
#[allow(private_no_mangle_statics)]
#[no_mangle]
#[used]
static mut SCB_REGISTERS: [u32; 5] = [0; 5];

#[allow(improper_ctypes)]
extern "C" {
    pub fn switch_to_user(user_stack: *const u8, process_regs: &mut [usize; 8]) -> *mut u8;
}

pub static mut PROCS: &'static mut [Option<&mut Process<'static>>] = &mut [];

/// Helper function to load processes from flash into an array of active
/// processes. This is the default template for loading processes, but a board
/// is able to create its own `load_processes()` function and use that instead.
///
/// Processes are found in flash starting from the given address and iterating
/// through Tock Binary Format headers. Processes are given memory out of the
/// `app_memory` buffer until either the memory is exhausted or the allocated
/// number of processes are created, with process structures placed in the
/// provided array. How process faults are handled by the kernel is also
/// selected.
pub unsafe fn load_processes(
    start_of_flash: *const u8,
    app_memory: &mut [u8],
    procs: &mut [Option<&mut Process<'static>>],
    fault_response: FaultResponse,
) {
    let mut apps_in_flash_ptr = start_of_flash;
    let mut app_memory_ptr = app_memory.as_mut_ptr();
    let mut app_memory_size = app_memory.len();
    for i in 0..procs.len() {
        let (process, flash_offset, memory_offset) = Process::create(
            apps_in_flash_ptr,
            app_memory_ptr,
            app_memory_size,
            fault_response,
        );

        if process.is_none() {
            // We did not get a valid process, but we may have gotten a disabled
            // process or padding. Therefore we want to skip this chunk of flash
            // and see if there is a valid app there. However, if we cannot
            // advance the flash pointer, then we are done.
            if flash_offset == 0 && memory_offset == 0 {
                break;
            }
        } else {
            procs[i] = process;
        }

        apps_in_flash_ptr = apps_in_flash_ptr.offset(flash_offset as isize);
        app_memory_ptr = app_memory_ptr.offset(memory_offset as isize);
        app_memory_size -= memory_offset;
    }
}

pub fn schedule(callback: FunctionCall, appid: AppId) -> bool {
    let procs = unsafe { &mut PROCS };
    let idx = appid.idx();
    if idx >= procs.len() {
        return false;
    }

    match procs[idx] {
        None => false,
        Some(ref mut p) => {
            // If this app is in the `Fault` state then we shouldn't schedule
            // any work for it.
            if p.current_state() == State::Fault {
                return false;
            }

            unsafe {
                HAVE_WORK.set(HAVE_WORK.get() + 1);
            }

            let ret = p.tasks.enqueue(Task::FunctionCall(callback));

            // Make a note that we lost this callback if the enqueue function
            // fails.
            if ret == false {
                p.debug
                    .dropped_callback_count
                    .set(p.debug.dropped_callback_count.get() + 1);
            }

            ret
        }
    }
}

/// Returns the full address of the start and end of the flash region that the
/// app owns and can write to. This includes the app's code and data and any
/// padding at the end of the app. It does not include the TBF header, or any
/// space that the kernel is using for any potential bookkeeping.
pub fn get_editable_flash_range(app_idx: usize) -> (usize, usize) {
    let procs = unsafe { &mut PROCS };
    if app_idx >= procs.len() {
        return (0, 0);
    }

    match procs[app_idx] {
        None => (0, 0),
        Some(ref mut p) => {
            let start = p.flash_non_protected_start() as usize;
            let end = p.flash_end() as usize;
            (start, end)
        }
    }
}

#[derive(Copy, Clone, Debug, Eq, PartialEq)]
pub enum Error {
    NoSuchApp,
    OutOfMemory,
    AddressOutOfBounds,
}

impl From<Error> for ReturnCode {
    fn from(err: Error) -> ReturnCode {
        match err {
            Error::OutOfMemory => ReturnCode::ENOMEM,
            Error::AddressOutOfBounds => ReturnCode::EINVAL,
            Error::NoSuchApp => ReturnCode::EINVAL,
        }
    }
}

#[derive(Copy, Clone, Debug, Eq, PartialEq)]
pub enum State {
    Running,
    Yielded,
    Fault,
}

#[derive(Copy, Clone, Debug, Eq, PartialEq)]
pub enum FaultResponse {
    Panic,
    Restart,
}

#[derive(Copy, Clone, Debug)]
pub enum IPCType {
    Service,
    Client,
}

#[derive(Copy, Clone, Debug)]
pub enum Task {
    FunctionCall(FunctionCall),
    IPC((AppId, IPCType)),
}

#[derive(Copy, Clone, Debug)]
pub struct FunctionCall {
    pub r0: usize,
    pub r1: usize,
    pub r2: usize,
    pub r3: usize,
    pub pc: usize,
}

#[derive(Default)]
struct StoredRegs {
    r4: usize,
    r5: usize,
    r6: usize,
    r7: usize,
    r8: usize,
    r9: usize,
    r10: usize,
    r11: usize,
}

/// State for helping with debugging apps.
///
/// These pointers and counters are not strictly required for kernel operation,
/// but provide helpful information when an app crashes.
struct ProcessDebug {
    /// Where the process has started its heap in RAM.
    app_heap_start_pointer: Option<*const u8>,

    /// Where the start of the stack is for the process. If the kernel does the
    /// PIC setup for this app then we know this, otherwise we need the app to
    /// tell us where it put its stack.
    app_stack_start_pointer: Option<*const u8>,

    /// How low have we ever seen the stack pointer.
    min_stack_pointer: *const u8,

    /// How many syscalls have occurred since the process started.
    syscall_count: Cell<usize>,

    /// What was the most recent syscall.
    last_syscall: Cell<Option<Syscall>>,

    /// How many callbacks were dropped because the queue was insufficiently
    /// long.
    dropped_callback_count: Cell<usize>,

    /// How many times this process has entered into a fault condition and the
    /// kernel has restarted it.
    restart_count: Cell<usize>,
}

pub struct Process<'a> {
    /// Application memory layout:
    ///
    /// ```text
    ///     ╒════════ ← memory[memory.len()]
    ///  ╔═ │ Grant
    ///     │   ↓
    ///  D  │ ──────  ← kernel_memory_break
    ///  Y  │
    ///  N  │ ──────  ← app_break
    ///  A  │
    ///  M  │   ↑
    ///     │  Heap
    ///  ╠═ │ ──────  ← app_heap_start
    ///     │  Data
    ///  F  │ ──────  ← data_start_pointer
    ///  I  │ Stack
    ///  X  │   ↓
    ///  E  │
    ///  D  │ ──────  ← current_stack_pointer
    ///     │
    ///  ╚═ ╘════════ ← memory[0]
    /// ```
    ///
    /// The process's memory.
    memory: &'static mut [u8],

    /// Pointer to the end of the allocated (and MPU protected) grant region.
    kernel_memory_break: *const u8,

    /// Copy of where the kernel memory break is when the app is first started.
    /// This is handy if the app is restarted so we know where to reset
    /// the kernel_memory break to without having to recalculate it.
    original_kernel_memory_break: *const u8,

    /// Pointer to the end of process RAM that has been sbrk'd to the process.
    app_break: *const u8,
    original_app_break: *const u8,

    /// Saved when the app switches to the kernel.
    current_stack_pointer: *const u8,
    original_stack_pointer: *const u8,

    /// Process flash segment. This is the region of nonvolatile flash that
    /// the process occupies.
    flash: &'static [u8],

    /// Collection of pointers to the TBF header in flash.
    header: tbfheader::TbfHeader,

    /// Saved each time the app switches to the kernel.
    stored_regs: StoredRegs,

    /// The PC to jump to when switching back to the app.
    yield_pc: usize,

    /// Process State Register.
    psr: usize,

    /// Whether the scheduler can schedule this app.
    state: State,

    /// How to deal with Faults occurring in the process
    fault_response: FaultResponse,

    /// MPU regions are saved as a pointer-size pair.
    ///
    /// size is encoded as X where
    /// SIZE = 2<sup>(X + 1)</sup> and X >= 4.
    ///
    /// A null pointer represents an empty region.
    ///
    /// #### Invariants
    ///
    /// The pointer must be aligned to the size. E.g. if the size is 32 bytes, the pointer must be
    /// 32-byte aligned.
    mpu_regions: [Cell<(*const u8, math::PowerOfTwo)>; 5],

    /// Essentially a list of callbacks that want to call functions in the
    /// process.
    tasks: RingBuffer<'a, Task>,

    /// Name of the app. Public so that IPC can use it.
    pub package_name: &'static str,

    /// Values kept so that we can print useful debug messages when apps fault.
    debug: ProcessDebug,

    pub data: [RegionInfo; 8],
}

pub struct RegionInfo {
    pub case: u8,
    pub base: usize,
    pub size: usize,
    pub len: usize,
    pub align: usize,
}

// Stores the current number of callbacks enqueued + processes in Running state
static mut HAVE_WORK: VolatileCell<usize> = VolatileCell::new(0);

pub fn processes_blocked() -> bool {
    unsafe { HAVE_WORK.get() == 0 }
}

impl Process<'a> {
    pub fn schedule_ipc(&mut self, from: AppId, cb_type: IPCType) {
        unsafe {
            HAVE_WORK.set(HAVE_WORK.get() + 1);
        }
        let ret = self.tasks.enqueue(Task::IPC((from, cb_type)));

        // Make a note that we lost this callback if the enqueue function
        // fails.
        if ret == false {
            self.debug
                .dropped_callback_count
                .set(self.debug.dropped_callback_count.get() + 1);
        }
    }

    pub fn current_state(&self) -> State {
        self.state
    }

    pub fn yield_state(&mut self) {
        if self.state == State::Running {
            self.state = State::Yielded;
            unsafe {
                HAVE_WORK.set(HAVE_WORK.get() - 1);
            }
        }
    }

    pub unsafe fn fault_state(&mut self) {
        write_volatile(&mut APP_FAULT, 0);
        self.state = State::Fault;

        match self.fault_response {
            FaultResponse::Panic => {
                // process faulted. Panic and print status
                panic!("Process {} had a fault", self.package_name);
            }
            FaultResponse::Restart => {
                // Remove the tasks that were scheduled for the app from the
                // amount of work queue.
                if HAVE_WORK.get() < self.tasks.len() {
                    // This case should never happen.
                    HAVE_WORK.set(0);
                } else {
                    HAVE_WORK.set(HAVE_WORK.get() - self.tasks.len());
                }

                // And remove those tasks
                self.tasks.empty();

                // Mark that we restarted this process.
                self.debug
                    .restart_count
                    .set(self.debug.restart_count.get() + 1);

                // Reset some state for the process.
                self.debug.syscall_count.set(0);
                self.debug.last_syscall.set(None);
                self.debug.dropped_callback_count.set(0);

                // We are going to start this process over again, so need
                // the init_fn location.
                let app_flash_address = self.flash_start();
                let init_fn = app_flash_address
                    .offset(self.header.get_init_function_offset() as isize)
                    as usize;
                self.yield_pc = init_fn;
                self.psr = 0x01000000;
                self.state = State::Yielded;

                // Need to reset the grant region.
                self.grant_ptrs_reset();
                self.kernel_memory_break = self.original_kernel_memory_break;

                // Reset other memory pointers.
                self.app_break = self.original_app_break;
                self.current_stack_pointer = self.original_stack_pointer;

                // And queue up this app to be restarted.
                let flash_protected_size = self.header.get_protected_size() as usize;
                let flash_app_start = app_flash_address as usize + flash_protected_size;

                self.tasks.enqueue(Task::FunctionCall(FunctionCall {
                    pc: init_fn,
                    r0: flash_app_start,
                    r1: self.memory.as_ptr() as usize,
                    r2: self.memory.len() as usize,
                    r3: self.app_break as usize,
                }));

                HAVE_WORK.set(HAVE_WORK.get() + 1);
            }
        }
    }

    pub fn dequeue_task(&mut self) -> Option<Task> {
        self.tasks.dequeue().map(|cb| {
            unsafe {
                HAVE_WORK.set(HAVE_WORK.get() - 1);
            }
            cb
        })
    }

    pub fn mem_start(&self) -> *const u8 {
        self.memory.as_ptr()
    }

    pub fn mem_end(&self) -> *const u8 {
        unsafe { self.memory.as_ptr().offset(self.memory.len() as isize) }
    }

    pub fn flash_start(&self) -> *const u8 {
        self.flash.as_ptr()
    }

    pub fn flash_non_protected_start(&self) -> *const u8 {
        ((self.flash.as_ptr() as usize) + self.header.get_protected_size() as usize) as *const u8
    }

    pub fn flash_end(&self) -> *const u8 {
        unsafe { self.flash.as_ptr().offset(self.flash.len() as isize) }
    }

    pub fn kernel_memory_break(&self) -> *const u8 {
        self.kernel_memory_break
    }

    pub fn number_writeable_flash_regions(&self) -> usize {
        self.header.number_writeable_flash_regions()
    }

    pub fn get_writeable_flash_region(&self, region_index: usize) -> (u32, u32) {
        self.header.get_writeable_flash_region(region_index)
    }

    pub fn update_stack_start_pointer(&mut self, stack_pointer: *const u8) {
        if stack_pointer >= self.mem_start() && stack_pointer < self.mem_end() {
            self.debug.app_stack_start_pointer = Some(stack_pointer);

            // We also reset the minimum stack pointer because whatever value
            // we had could be entirely wrong by now.
            self.debug.min_stack_pointer = stack_pointer;
        }
    }

    pub fn update_heap_start_pointer(&mut self, heap_pointer: *const u8) {
        if heap_pointer >= self.mem_start() && heap_pointer < self.mem_end() {
            self.debug.app_heap_start_pointer = Some(heap_pointer);
        }
    }

<<<<<<< HEAD
    pub fn setup_mpu<MPU: mpu::MPU>(&self, mpu: &MPU) {
        // TODO: don't hardcode; define mpu function to return
        let mut regions = [None; 8];

        // Flash segment: priority 0 
        let flash_region = mpu::Region::new(
            self.flash.as_ptr() as usize,
            self.flash.len(),
            mpu::Permission::Full,
            mpu::Permission::NoAccess,
            mpu::Permission::Full,
        );

        regions[0] = Some(flash_region);

        // RAM segment: priority 1 
        let memory_region = mpu::Region::new(
            self.memory.as_ptr() as usize,
            self.memory.len(),
            mpu::Permission::Full,
            mpu::Permission::Full,
            mpu::Permission::Full
        );
=======
    pub fn setup_mpu<MPU: mpu::MPU>(&mut self, mpu: &MPU) {
        // Flash segment read/execute (no write)
        let flash_start = self.flash.as_ptr() as usize;
        let flash_len = self.flash.len();

        // Initialize memory region data to zero
        for i in 0..8 {
            self.data[i].case = 0;
            self.data[i].base = 0;
            self.data[i].size = 0;
            self.data[i].len = 0;
            self.data[i].align = 0;
        }

        match MPU::create_region(
            self,
            0,
            flash_start,
            flash_len,
            mpu::ExecutePermission::ExecutionPermitted,
            mpu::AccessPermission::ReadOnly,
        ) {
            None => panic!(
                "Infeasible MPU allocation. Base {:#x}, Length: {:#x}",
                flash_start, flash_len
            ),
            Some(region) => mpu.set_mpu(region),
        }

        let data_start = self.memory.as_ptr() as usize;
        let data_len = self.memory.len();

        match MPU::create_region(
            self,
            1,
            data_start,
            data_len,
            mpu::ExecutePermission::ExecutionPermitted,
            mpu::AccessPermission::ReadWrite,
        ) {
            None => panic!(
                "Infeasible MPU allocation. Base {:#x}, Length: {:#x}",
                data_start, data_len
            ),
            Some(region) => mpu.set_mpu(region),
        }
>>>>>>> 29310c40

        regions[1] = Some(memory_region); 

        // Grant region: priority 2 
        let grant_len = unsafe {
            math::PowerOfTwo::ceiling(
                self.memory.as_ptr().offset(self.memory.len() as isize) as u32
                    - (self.kernel_memory_break as u32),
            ).as_num::<u32>()
        };

        let grant_base = unsafe {
            self.memory
                .as_ptr()
                .offset(self.memory.len() as isize)
                .offset(-(grant_len as isize))
        };
<<<<<<< HEAD
        
        let grant_region = mpu::Region::new( 
=======

        match MPU::create_region(
            self,
            2,
>>>>>>> 29310c40
            grant_base as usize,
            grant_len as usize,
            mpu::Permission::PrivilegedOnly,
            mpu::Permission::PrivilegedOnly,
            mpu::Permission::PrivilegedOnly,
        );

<<<<<<< HEAD
        regions[2] = Some(grant_region);

        // IPC MPU regions: priorities 3 and higher
        for (i, region) in self.mpu_regions.iter().enumerate() {
            let priority = i + 3;

=======
        // Setup IPC MPU regions

        let mpu_regions = self.mpu_regions.clone(); 
        for (i, region) in mpu_regions.iter().enumerate() {
>>>>>>> 29310c40
            if region.get().0.is_null() {
                let ipc_region = mpu::Region::empty();
                regions[priority] = Some(ipc_region);
                continue;
            }
<<<<<<< HEAD
            
            let ipc_region = mpu::Region::new(
=======
            match MPU::create_region(
                self,
                i + 3,
>>>>>>> 29310c40
                region.get().0 as usize,
                region.get().1.as_num::<u32>() as usize,
                mpu::Permission::Full,
                mpu::Permission::Full,
                mpu::Permission::Full,
            );

            regions[priority] = Some(ipc_region); 
        }

        // Set MPU regions
        if let Err(s) = mpu.set_regions(&regions) {
            panic!(s); 
        }
    }


    pub fn add_mpu_region(&self, base: *const u8, size: u32) -> bool {
        if size >= 16 && size.count_ones() == 1 && (base as u32) % size == 0 {
            let mpu_size = math::PowerOfTwo::floor(size);
            for region in self.mpu_regions.iter() {
                if region.get().0 == ptr::null() {
                    region.set((base, mpu_size));
                    return true;
                } else if region.get().0 == base {
                    if region.get().1 < mpu_size {
                        region.set((base, mpu_size));
                    }
                    return true;
                }
            }
        }
        return false;
    }

    pub unsafe fn create(
        app_flash_address: *const u8,
        remaining_app_memory: *mut u8,
        remaining_app_memory_size: usize,
        fault_response: FaultResponse,
    ) -> (Option<&'static mut Process<'a>>, usize, usize) {
        if let Some(tbf_header) = tbfheader::parse_and_validate_tbf_header(app_flash_address) {
            let app_flash_size = tbf_header.get_total_size() as usize;

            // If this isn't an app (i.e. it is padding) or it is an app but it
            // isn't enabled, then we can skip it but increment past its flash.
            if !tbf_header.is_app() || !tbf_header.enabled() {
                return (None, app_flash_size, 0);
            }

            // Otherwise, actually load the app.
            let mut min_app_ram_size = tbf_header.get_minimum_app_ram_size();
            let package_name = tbf_header.get_package_name(app_flash_address);
            let init_fn =
                app_flash_address.offset(tbf_header.get_init_function_offset() as isize) as usize;

            // Set the initial process stack and memory to 128 bytes.
            let initial_stack_pointer = remaining_app_memory.offset(128);
            let initial_sbrk_pointer = remaining_app_memory.offset(128);

            // First determine how much space we need in the application's
            // memory space just for kernel and grant state. We need to make
            // sure we allocate enough memory just for that.

            // Make room for grant pointers.
            let grant_ptr_size = mem::size_of::<*const usize>();
            let grant_ptrs_num = read_volatile(&grant::CONTAINER_COUNTER);
            let grant_ptrs_offset = grant_ptrs_num * grant_ptr_size;

            // Allocate memory for callback ring buffer.
            let callback_size = mem::size_of::<Task>();
            let callback_len = 10;
            let callbacks_offset = callback_len * callback_size;

            // Make room to store this process's metadata.
            let process_struct_offset = mem::size_of::<Process>();

            // Need to make sure that the amount of memory we allocate for
            // this process at least covers this state.
            if min_app_ram_size
                < (grant_ptrs_offset + callbacks_offset + process_struct_offset) as u32
            {
                min_app_ram_size =
                    (grant_ptrs_offset + callbacks_offset + process_struct_offset) as u32;
            }

            // TODO round app_ram_size up to a closer MPU unit.
            // This is a very conservative approach that rounds up to power of
            // two. We should be able to make this closer to what we actually need.
            let app_ram_size = math::closest_power_of_two(min_app_ram_size) as usize;

            // Check that we can actually give this app this much memory.
            if app_ram_size > remaining_app_memory_size {
                panic!(
                    "{:?} failed to load. Insufficient memory. Requested {} have {}",
                    package_name, app_ram_size, remaining_app_memory_size
                );
            }

            let app_memory = slice::from_raw_parts_mut(remaining_app_memory, app_ram_size);

            // Set up initial grant region.
            let mut kernel_memory_break = app_memory.as_mut_ptr().offset(app_memory.len() as isize);

            // Now that we know we have the space we can setup the grant
            // pointers.
            kernel_memory_break = kernel_memory_break.offset(-(grant_ptrs_offset as isize));

            // Set all pointers to null.
            let opts =
                slice::from_raw_parts_mut(kernel_memory_break as *mut *const usize, grant_ptrs_num);
            for opt in opts.iter_mut() {
                *opt = ptr::null()
            }

            // Now that we know we have the space we can setup the memory
            // for the callbacks.
            kernel_memory_break = kernel_memory_break.offset(-(callbacks_offset as isize));

            // Set up ring buffer.
            let callback_buf =
                slice::from_raw_parts_mut(kernel_memory_break as *mut Task, callback_len);
            let tasks = RingBuffer::new(callback_buf);

            // Last thing is the process struct.
            kernel_memory_break = kernel_memory_break.offset(-(process_struct_offset as isize));
            let process_struct_memory_location = kernel_memory_break;

            // Determine the debug information to the best of our
            // understanding. If the app is doing all of the PIC fixup and
            // memory management we don't know much.
            let mut app_heap_start_pointer = None;
            let mut app_stack_start_pointer = None;

            // Create the Process struct in the app grant region.
            let mut process: &mut Process =
                &mut *(process_struct_memory_location as *mut Process<'static>);

            process.memory = app_memory;
            process.header = tbf_header;
            process.kernel_memory_break = kernel_memory_break;
            process.original_kernel_memory_break = kernel_memory_break;
            process.app_break = initial_sbrk_pointer;
            process.original_app_break = initial_sbrk_pointer;
            process.current_stack_pointer = initial_stack_pointer;
            process.original_stack_pointer = initial_stack_pointer;

            process.flash = slice::from_raw_parts(app_flash_address, app_flash_size);

            process.stored_regs = Default::default();
            process.yield_pc = init_fn;
            // Set the Thumb bit and clear everything else
            process.psr = 0x01000000;

            process.state = State::Yielded;
            process.fault_response = fault_response;

            process.mpu_regions = [
                Cell::new((ptr::null(), math::PowerOfTwo::zero())),
                Cell::new((ptr::null(), math::PowerOfTwo::zero())),
                Cell::new((ptr::null(), math::PowerOfTwo::zero())),
                Cell::new((ptr::null(), math::PowerOfTwo::zero())),
                Cell::new((ptr::null(), math::PowerOfTwo::zero())),
            ];
            process.tasks = tasks;
            process.package_name = package_name;

            process.debug = ProcessDebug {
                app_heap_start_pointer: app_heap_start_pointer,
                app_stack_start_pointer: app_stack_start_pointer,
                min_stack_pointer: initial_stack_pointer,
                syscall_count: Cell::new(0),
                last_syscall: Cell::new(None),
                dropped_callback_count: Cell::new(0),
                restart_count: Cell::new(0),
            };

            if (init_fn & 0x1) != 1 {
                panic!(
                    "{:?} process image invalid. \
                     init_fn address must end in 1 to be Thumb, got {:#X}",
                    package_name, init_fn
                );
            }

            let flash_protected_size = process.header.get_protected_size() as usize;
            let flash_app_start = app_flash_address as usize + flash_protected_size;

            process.tasks.enqueue(Task::FunctionCall(FunctionCall {
                pc: init_fn,
                r0: flash_app_start,
                r1: process.memory.as_ptr() as usize,
                r2: process.memory.len() as usize,
                r3: process.app_break as usize,
            }));

            HAVE_WORK.set(HAVE_WORK.get() + 1);

            return (Some(process), app_flash_size, app_ram_size);
        }
        (None, 0, 0)
    }

    pub fn sbrk(&mut self, increment: isize) -> Result<*const u8, Error> {
        let new_break = unsafe { self.app_break.offset(increment) };
        self.brk(new_break)
    }

    pub fn brk(&mut self, new_break: *const u8) -> Result<*const u8, Error> {
        if new_break < self.mem_start() || new_break >= self.mem_end() {
            Err(Error::AddressOutOfBounds)
        } else if new_break > self.kernel_memory_break {
            Err(Error::OutOfMemory)
        } else {
            let old_break = self.app_break;
            self.app_break = new_break;
            Ok(old_break)
        }
    }

    pub fn in_exposed_bounds(&self, buf_start_addr: *const u8, size: usize) -> bool {
        let buf_end_addr = unsafe { buf_start_addr.offset(size as isize) };

        buf_start_addr >= self.mem_start() && buf_end_addr <= self.mem_end()
    }

    pub unsafe fn alloc(&mut self, size: usize) -> Option<&mut [u8]> {
        let new_break = self.kernel_memory_break.offset(-(size as isize));
        if new_break < self.app_break {
            None
        } else {
            self.kernel_memory_break = new_break;
            Some(slice::from_raw_parts_mut(new_break as *mut u8, size))
        }
    }

    pub unsafe fn free<T>(&mut self, _: *mut T) {}

    unsafe fn grant_ptr<T>(&self, grant_num: usize) -> *mut *mut T {
        let grant_num = grant_num as isize;
        (self.mem_end() as *mut *mut T).offset(-(grant_num + 1))
    }

    /// Reset all `grant_ptr`s to NULL.
    unsafe fn grant_ptrs_reset(&self) {
        let grant_ptrs_num = read_volatile(&grant::CONTAINER_COUNTER);
        for grant_num in 0..grant_ptrs_num {
            let grant_num = grant_num as isize;
            let ctr_ptr = (self.mem_end() as *mut *mut usize).offset(-(grant_num + 1));
            write_volatile(ctr_ptr, ptr::null_mut());
        }
    }

    pub unsafe fn grant_for<T>(&mut self, grant_num: usize) -> *mut T {
        *self.grant_ptr(grant_num)
    }

    pub unsafe fn grant_for_or_alloc<T: Default>(&mut self, grant_num: usize) -> Option<*mut T> {
        let ctr_ptr = self.grant_ptr::<T>(grant_num);
        if (*ctr_ptr).is_null() {
            self.alloc(mem::size_of::<T>()).map(|root_arr| {
                let root_ptr = root_arr.as_mut_ptr() as *mut T;
                // Initialize the grant contents using ptr::write, to
                // ensure that we don't try to drop the contents of
                // uninitialized memory when T implements Drop.
                write(root_ptr, Default::default());
                // Record the location in the grant pointer.
                write_volatile(ctr_ptr, root_ptr);
                root_ptr
            })
        } else {
            Some(*ctr_ptr)
        }
    }

    pub fn pop_syscall_stack(&mut self) {
        let pspr = self.current_stack_pointer as *const usize;
        unsafe {
            self.yield_pc = read_volatile(pspr.offset(6));
            self.psr = read_volatile(pspr.offset(7));
            self.current_stack_pointer =
                (self.current_stack_pointer as *mut usize).offset(8) as *mut u8;
            if self.current_stack_pointer < self.debug.min_stack_pointer {
                self.debug.min_stack_pointer = self.current_stack_pointer;
            }
        }
    }

    /// Context switch to the process.
    pub unsafe fn push_function_call(&mut self, callback: FunctionCall) {
        HAVE_WORK.set(HAVE_WORK.get() + 1);

        self.state = State::Running;
        // Fill in initial stack expected by SVC handler
        // Top minus 8 u32s for r0-r3, r12, lr, pc and xPSR
        let stack_bottom = (self.current_stack_pointer as *mut usize).offset(-8);
        write_volatile(stack_bottom.offset(7), self.psr);
        write_volatile(stack_bottom.offset(6), callback.pc | 1);

        // Set the LR register to the saved PC so the callback returns to
        // wherever wait was called. Set lowest bit to one because of THUMB
        // instruction requirements.
        write_volatile(stack_bottom.offset(5), self.yield_pc | 0x1);
        write_volatile(stack_bottom, callback.r0);
        write_volatile(stack_bottom.offset(1), callback.r1);
        write_volatile(stack_bottom.offset(2), callback.r2);
        write_volatile(stack_bottom.offset(3), callback.r3);

        self.current_stack_pointer = stack_bottom as *mut u8;
        if self.current_stack_pointer < self.debug.min_stack_pointer {
            self.debug.min_stack_pointer = self.current_stack_pointer;
        }
    }

    pub unsafe fn app_fault(&self) -> bool {
        read_volatile(&APP_FAULT) != 0
    }

    pub unsafe fn syscall_fired(&self) -> bool {
        read_volatile(&SYSCALL_FIRED) != 0
    }

    /// Context switch to the process.
    pub unsafe fn switch_to(&mut self) {
        write_volatile(&mut SYSCALL_FIRED, 0);
        let psp = switch_to_user(
            self.current_stack_pointer,
            &mut *(&mut self.stored_regs as *mut StoredRegs as *mut [usize; 8]),
        );
        self.current_stack_pointer = psp;
        if self.current_stack_pointer < self.debug.min_stack_pointer {
            self.debug.min_stack_pointer = self.current_stack_pointer;
        }
    }

    pub fn svc_number(&self) -> Option<Syscall> {
        let psp = self.current_stack_pointer as *const *const u16;
        unsafe {
            let pcptr = read_volatile((psp as *const *const u16).offset(6));
            let svc_instr = read_volatile(pcptr.offset(-1));
            let svc_num = (svc_instr & 0xff) as u8;
            match svc_num {
                0 => Some(Syscall::YIELD),
                1 => Some(Syscall::SUBSCRIBE),
                2 => Some(Syscall::COMMAND),
                3 => Some(Syscall::ALLOW),
                4 => Some(Syscall::MEMOP),
                _ => None,
            }
        }
    }

    pub fn incr_syscall_count(&self) {
        self.debug
            .syscall_count
            .set(self.debug.syscall_count.get() + 1);
        self.debug.last_syscall.set(self.svc_number());
    }

    pub fn sp(&self) -> usize {
        self.current_stack_pointer as usize
    }

    pub fn lr(&self) -> usize {
        let pspr = self.current_stack_pointer as *const usize;
        unsafe { read_volatile(pspr.offset(5)) }
    }

    pub fn pc(&self) -> usize {
        let pspr = self.current_stack_pointer as *const usize;
        unsafe { read_volatile(pspr.offset(6)) }
    }

    pub fn r0(&self) -> usize {
        let pspr = self.current_stack_pointer as *const usize;
        unsafe { read_volatile(pspr) }
    }

    pub fn set_return_code(&mut self, return_code: ReturnCode) {
        let r: isize = return_code.into();
        self.set_r0(r);
    }

    pub fn set_r0(&mut self, val: isize) {
        let pspr = self.current_stack_pointer as *mut isize;
        unsafe { write_volatile(pspr, val) }
    }

    pub fn r1(&self) -> usize {
        let pspr = self.current_stack_pointer as *const usize;
        unsafe { read_volatile(pspr.offset(1)) }
    }

    pub fn r2(&self) -> usize {
        let pspr = self.current_stack_pointer as *const usize;
        unsafe { read_volatile(pspr.offset(2)) }
    }

    pub fn r3(&self) -> usize {
        let pspr = self.current_stack_pointer as *const usize;
        unsafe { read_volatile(pspr.offset(3)) }
    }

    pub fn r12(&self) -> usize {
        let pspr = self.current_stack_pointer as *const usize;
        unsafe { read_volatile(pspr.offset(4)) }
    }

    pub fn xpsr(&self) -> usize {
        let pspr = self.current_stack_pointer as *const usize;
        unsafe { read_volatile(pspr.offset(7)) }
    }

    pub unsafe fn fault_str<W: Write>(&mut self, writer: &mut W) {
        let _ccr = SCB_REGISTERS[0];
        let cfsr = SCB_REGISTERS[1];
        let hfsr = SCB_REGISTERS[2];
        let mmfar = SCB_REGISTERS[3];
        let bfar = SCB_REGISTERS[4];

        let iaccviol = (cfsr & 0x01) == 0x01;
        let daccviol = (cfsr & 0x02) == 0x02;
        let munstkerr = (cfsr & 0x08) == 0x08;
        let mstkerr = (cfsr & 0x10) == 0x10;
        let mlsperr = (cfsr & 0x20) == 0x20;
        let mmfarvalid = (cfsr & 0x80) == 0x80;

        let ibuserr = ((cfsr >> 8) & 0x01) == 0x01;
        let preciserr = ((cfsr >> 8) & 0x02) == 0x02;
        let impreciserr = ((cfsr >> 8) & 0x04) == 0x04;
        let unstkerr = ((cfsr >> 8) & 0x08) == 0x08;
        let stkerr = ((cfsr >> 8) & 0x10) == 0x10;
        let lsperr = ((cfsr >> 8) & 0x20) == 0x20;
        let bfarvalid = ((cfsr >> 8) & 0x80) == 0x80;

        let undefinstr = ((cfsr >> 16) & 0x01) == 0x01;
        let invstate = ((cfsr >> 16) & 0x02) == 0x02;
        let invpc = ((cfsr >> 16) & 0x04) == 0x04;
        let nocp = ((cfsr >> 16) & 0x08) == 0x08;
        let unaligned = ((cfsr >> 16) & 0x100) == 0x100;
        let divbysero = ((cfsr >> 16) & 0x200) == 0x200;

        let vecttbl = (hfsr & 0x02) == 0x02;
        let forced = (hfsr & 0x40000000) == 0x40000000;

        let _ = writer.write_fmt(format_args!("\r\n---| Fault Status |---\r\n"));

        if iaccviol {
            let _ = writer.write_fmt(format_args!(
                "Instruction Access Violation:       {}\r\n",
                iaccviol
            ));
        }
        if daccviol {
            let _ = writer.write_fmt(format_args!(
                "Data Access Violation:              {}\r\n",
                daccviol
            ));
        }
        if munstkerr {
            let _ = writer.write_fmt(format_args!(
                "Memory Management Unstacking Fault: {}\r\n",
                munstkerr
            ));
        }
        if mstkerr {
            let _ = writer.write_fmt(format_args!(
                "Memory Management Stacking Fault:   {}\r\n",
                mstkerr
            ));
        }
        if mlsperr {
            let _ = writer.write_fmt(format_args!(
                "Memory Management Lazy FP Fault:    {}\r\n",
                mlsperr
            ));
        }

        if ibuserr {
            let _ = writer.write_fmt(format_args!(
                "Instruction Bus Error:              {}\r\n",
                ibuserr
            ));
        }
        if preciserr {
            let _ = writer.write_fmt(format_args!(
                "Precise Data Bus Error:             {}\r\n",
                preciserr
            ));
        }
        if impreciserr {
            let _ = writer.write_fmt(format_args!(
                "Imprecise Data Bus Error:           {}\r\n",
                impreciserr
            ));
        }
        if unstkerr {
            let _ = writer.write_fmt(format_args!(
                "Bus Unstacking Fault:               {}\r\n",
                unstkerr
            ));
        }
        if stkerr {
            let _ = writer.write_fmt(format_args!(
                "Bus Stacking Fault:                 {}\r\n",
                stkerr
            ));
        }
        if lsperr {
            let _ = writer.write_fmt(format_args!(
                "Bus Lazy FP Fault:                  {}\r\n",
                lsperr
            ));
        }

        if undefinstr {
            let _ = writer.write_fmt(format_args!(
                "Undefined Instruction Usage Fault:  {}\r\n",
                undefinstr
            ));
        }
        if invstate {
            let _ = writer.write_fmt(format_args!(
                "Invalid State Usage Fault:          {}\r\n",
                invstate
            ));
        }
        if invpc {
            let _ = writer.write_fmt(format_args!(
                "Invalid PC Load Usage Fault:        {}\r\n",
                invpc
            ));
        }
        if nocp {
            let _ = writer.write_fmt(format_args!(
                "No Coprocessor Usage Fault:         {}\r\n",
                nocp
            ));
        }
        if unaligned {
            let _ = writer.write_fmt(format_args!(
                "Unaligned Access Usage Fault:       {}\r\n",
                unaligned
            ));
        }
        if divbysero {
            let _ = writer.write_fmt(format_args!(
                "Divide By Zero:                     {}\r\n",
                divbysero
            ));
        }

        if vecttbl {
            let _ = writer.write_fmt(format_args!(
                "Bus Fault on Vector Table Read:     {}\r\n",
                vecttbl
            ));
        }
        if forced {
            let _ = writer.write_fmt(format_args!(
                "Forced Hard Fault:                  {}\r\n",
                forced
            ));
        }

        if mmfarvalid {
            let _ = writer.write_fmt(format_args!(
                "Faulting Memory Address:            {:#010X}\r\n",
                mmfar
            ));
        }
        if bfarvalid {
            let _ = writer.write_fmt(format_args!(
                "Bus Fault Address:                  {:#010X}\r\n",
                bfar
            ));
        }

        if cfsr == 0 && hfsr == 0 {
            let _ = writer.write_fmt(format_args!("No faults detected.\r\n"));
        } else {
            let _ = writer.write_fmt(format_args!(
                "Fault Status Register (CFSR):       {:#010X}\r\n",
                cfsr
            ));
            let _ = writer.write_fmt(format_args!(
                "Hard Fault Status Register (HFSR):  {:#010X}\r\n",
                hfsr
            ));
        }
    }

    pub unsafe fn statistics_str<W: Write>(&mut self, writer: &mut W) {
        // Flash
        let flash_end = self.flash.as_ptr().offset(self.flash.len() as isize) as usize;
        let flash_start = self.flash.as_ptr() as usize;
        let flash_protected_size = self.header.get_protected_size() as usize;
        let flash_app_start = flash_start + flash_protected_size;
        let flash_app_size = flash_end - flash_app_start;
        let flash_init_fn = flash_start + self.header.get_init_function_offset() as usize;

        // SRAM addresses
        let sram_end = self.memory.as_ptr().offset(self.memory.len() as isize) as usize;
        let sram_grant_start = self.kernel_memory_break as usize;
        let sram_heap_end = self.app_break as usize;
        let sram_heap_start = self.debug.app_heap_start_pointer.unwrap_or(ptr::null()) as usize;
        let sram_stack_start = self.debug.app_stack_start_pointer.unwrap_or(ptr::null()) as usize;
        let sram_stack_bottom = self.debug.min_stack_pointer as usize;
        let sram_start = self.memory.as_ptr() as usize;

        // SRAM sizes
        let sram_grant_size = sram_end - sram_grant_start;
        let sram_heap_size = sram_heap_end - sram_heap_start;
        let sram_data_size = sram_heap_start - sram_stack_start;
        let sram_stack_size = sram_stack_start - sram_stack_bottom;
        let sram_grant_allocated = sram_end - sram_grant_start;
        let sram_heap_allocated = sram_grant_start - sram_heap_start;
        let sram_stack_allocated = sram_stack_start - sram_start;
        let sram_data_allocated = sram_data_size as usize;

        // checking on sram
        let mut sram_grant_error_str = "          ";
        if sram_grant_size > sram_grant_allocated {
            sram_grant_error_str = " EXCEEDED!"
        }
        let mut sram_heap_error_str = "          ";
        if sram_heap_size > sram_heap_allocated {
            sram_heap_error_str = " EXCEEDED!"
        }
        let mut sram_stack_error_str = "          ";
        if sram_stack_size > sram_stack_allocated {
            sram_stack_error_str = " EXCEEDED!"
        }

        // application statistics
        let events_queued = self.tasks.len();
        let syscall_count = self.debug.syscall_count.get();
        let last_syscall = self.debug.last_syscall.get();
        let dropped_callback_count = self.debug.dropped_callback_count.get();
        let restart_count = self.debug.restart_count.get();

        // register values
        let (r0, r1, r2, r3, r12, sp, lr, pc, xpsr) = (
            self.r0(),
            self.r1(),
            self.r2(),
            self.r3(),
            self.r12(),
            self.sp(),
            self.lr(),
            self.pc(),
            self.xpsr(),
        );

        let _ = writer.write_fmt(format_args!(
            "\
             App: {}   -   [{:?}]\
             \r\n Events Queued: {}   Syscall Count: {}   Dropped Callback Count: {}\
             \n Restart Count: {}\n",
            self.package_name,
            self.state,
            events_queued,
            syscall_count,
            dropped_callback_count,
            restart_count,
        ));

        let _ = match last_syscall {
            Some(syscall) => writer.write_fmt(format_args!(" Last Syscall: {:?}", syscall)),
            None => writer.write_fmt(format_args!(" Last Syscall: None")),
        };

        let _ = writer.write_fmt(format_args!("\
\r\n\
\r\n ╔═══════════╤══════════════════════════════════════════╗\
\r\n ║  Address  │ Region Name    Used | Allocated (bytes)  ║\
\r\n ╚{:#010X}═╪══════════════════════════════════════════╝\
\r\n             │ ▼ Grant      {:6} | {:6}{}\
  \r\n  {:#010X} ┼───────────────────────────────────────────\
\r\n             │ Unused\
  \r\n  {:#010X} ┼───────────────────────────────────────────\
\r\n             │ ▲ Heap       {:6} | {:6}{}     S\
  \r\n  {:#010X} ┼─────────────────────────────────────────── R\
\r\n             │ Data         {:6} | {:6}               A\
  \r\n  {:#010X} ┼─────────────────────────────────────────── M\
\r\n             │ ▼ Stack      {:6} | {:6}{}\
  \r\n  {:#010X} ┼───────────────────────────────────────────\
\r\n             │ Unused\
  \r\n  {:#010X} ┴───────────────────────────────────────────\
\r\n             .....\
  \r\n  {:#010X} ┬─────────────────────────────────────────── F\
\r\n             │ App Flash    {:6}                        L\
  \r\n  {:#010X} ┼─────────────────────────────────────────── A\
\r\n             │ Protected    {:6}                        S\
  \r\n  {:#010X} ┴─────────────────────────────────────────── H\
\r\n\
  \r\n  R0 : {:#010X}    R6 : {:#010X}\
  \r\n  R1 : {:#010X}    R7 : {:#010X}\
  \r\n  R2 : {:#010X}    R8 : {:#010X}\
  \r\n  R3 : {:#010X}    R10: {:#010X}\
  \r\n  R4 : {:#010X}    R11: {:#010X}\
  \r\n  R5 : {:#010X}    R12: {:#010X}\
  \r\n  R9 : {:#010X} (Static Base Register)\
  \r\n  SP : {:#010X} (Process Stack Pointer)\
  \r\n  LR : {:#010X}\
  \r\n  PC : {:#010X}\
  \r\n YPC : {:#010X}\
\r\n",
  sram_end,
  sram_grant_size, sram_grant_allocated, sram_grant_error_str,
  sram_grant_start,
  sram_heap_end,
  sram_heap_size, sram_heap_allocated, sram_heap_error_str,
  sram_heap_start,
  sram_data_size, sram_data_allocated,
  sram_stack_start,
  sram_stack_size, sram_stack_allocated, sram_stack_error_str,
  sram_stack_bottom,
  sram_start,
  flash_end,
  flash_app_size,
  flash_app_start,
  flash_protected_size,
  flash_start,
  r0, self.stored_regs.r6,
  r1, self.stored_regs.r7,
  r2, self.stored_regs.r8,
  r3, self.stored_regs.r10,
  self.stored_regs.r4, self.stored_regs.r11,
  self.stored_regs.r5, r12,
  self.stored_regs.r9,
  sp,
  lr,
  pc,
  self.yield_pc,
  ));
        let _ = writer.write_fmt(format_args!(
            "\
             \r\n APSR: N {} Z {} C {} V {} Q {}\
             \r\n       GE {} {} {} {}",
            (xpsr >> 31) & 0x1,
            (xpsr >> 30) & 0x1,
            (xpsr >> 29) & 0x1,
            (xpsr >> 28) & 0x1,
            (xpsr >> 27) & 0x1,
            (xpsr >> 19) & 0x1,
            (xpsr >> 18) & 0x1,
            (xpsr >> 17) & 0x1,
            (xpsr >> 16) & 0x1,
        ));
        let ici_it = (((xpsr >> 25) & 0x3) << 6) | ((xpsr >> 10) & 0x3f);
        let thumb_bit = ((xpsr >> 24) & 0x1) == 1;
        let _ = writer.write_fmt(format_args!(
            "\
             \r\n EPSR: ICI.IT {:#04x}\
             \r\n       ThumbBit {} {}",
            ici_it,
            thumb_bit,
            if thumb_bit {
                ""
            } else {
                "!!ERROR - Cortex M Thumb only!"
            },
        ));
        let _ = writer.write_fmt(format_args!("\r\n To debug, run "));
        let _ = writer.write_fmt(format_args!(
            "`make debug RAM_START={:#x} FLASH_INIT={:#x}`",
            sram_start, flash_init_fn
        ));
        let _ = writer.write_fmt(format_args!(
            "\r\n in the app's folder and open the .lst file.\r\n\r\n"
        ));
       
        // Print out memory region data
        for i in 0..8 {
            let case = self.data[i].case;
            let base = self.data[i].base;
            let size = self.data[i].size;
            let len = self.data[i].len;
            let align = self.data[i].align;

            let _ = writer.write_fmt(format_args!("\r\n Region {}", i));
            let _ = writer.write_fmt(format_args!("\r\n Case: {}", case));
            let _ = writer.write_fmt(format_args!("\r\n Base: {:#010X}", base));
            let _ = writer.write_fmt(format_args!("\r\n Size: {}", size));
            let _ = writer.write_fmt(format_args!("\r\n Len: {}", len));
            let _ = writer.write_fmt(format_args!("\r\n size % len: {}", align));
            let _ = writer.write_fmt(format_args!("\r\n"));
        }
            
        let _ = writer.write_fmt(format_args!("\r\n"));
    }
}<|MERGE_RESOLUTION|>--- conflicted
+++ resolved
@@ -492,11 +492,18 @@
         }
     }
 
-<<<<<<< HEAD
     pub fn setup_mpu<MPU: mpu::MPU>(&self, mpu: &MPU) {
         // TODO: don't hardcode; define mpu function to return
         let mut regions = [None; 8];
 
+        for i in 0..8 {
+            self.data[i].case = 0;
+            self.data[i].base = 0;
+            self.data[i].size = 0;
+            self.data[i].len = 0;
+            self.data[i].align = 0;
+        }
+      
         // Flash segment: priority 0 
         let flash_region = mpu::Region::new(
             self.flash.as_ptr() as usize,
@@ -516,54 +523,6 @@
             mpu::Permission::Full,
             mpu::Permission::Full
         );
-=======
-    pub fn setup_mpu<MPU: mpu::MPU>(&mut self, mpu: &MPU) {
-        // Flash segment read/execute (no write)
-        let flash_start = self.flash.as_ptr() as usize;
-        let flash_len = self.flash.len();
-
-        // Initialize memory region data to zero
-        for i in 0..8 {
-            self.data[i].case = 0;
-            self.data[i].base = 0;
-            self.data[i].size = 0;
-            self.data[i].len = 0;
-            self.data[i].align = 0;
-        }
-
-        match MPU::create_region(
-            self,
-            0,
-            flash_start,
-            flash_len,
-            mpu::ExecutePermission::ExecutionPermitted,
-            mpu::AccessPermission::ReadOnly,
-        ) {
-            None => panic!(
-                "Infeasible MPU allocation. Base {:#x}, Length: {:#x}",
-                flash_start, flash_len
-            ),
-            Some(region) => mpu.set_mpu(region),
-        }
-
-        let data_start = self.memory.as_ptr() as usize;
-        let data_len = self.memory.len();
-
-        match MPU::create_region(
-            self,
-            1,
-            data_start,
-            data_len,
-            mpu::ExecutePermission::ExecutionPermitted,
-            mpu::AccessPermission::ReadWrite,
-        ) {
-            None => panic!(
-                "Infeasible MPU allocation. Base {:#x}, Length: {:#x}",
-                data_start, data_len
-            ),
-            Some(region) => mpu.set_mpu(region),
-        }
->>>>>>> 29310c40
 
         regions[1] = Some(memory_region); 
 
@@ -581,15 +540,9 @@
                 .offset(self.memory.len() as isize)
                 .offset(-(grant_len as isize))
         };
-<<<<<<< HEAD
         
         let grant_region = mpu::Region::new( 
-=======
-
-        match MPU::create_region(
-            self,
-            2,
->>>>>>> 29310c40
+
             grant_base as usize,
             grant_len as usize,
             mpu::Permission::PrivilegedOnly,
@@ -597,32 +550,18 @@
             mpu::Permission::PrivilegedOnly,
         );
 
-<<<<<<< HEAD
         regions[2] = Some(grant_region);
 
         // IPC MPU regions: priorities 3 and higher
         for (i, region) in self.mpu_regions.iter().enumerate() {
             let priority = i + 3;
-
-=======
-        // Setup IPC MPU regions
-
-        let mpu_regions = self.mpu_regions.clone(); 
-        for (i, region) in mpu_regions.iter().enumerate() {
->>>>>>> 29310c40
             if region.get().0.is_null() {
                 let ipc_region = mpu::Region::empty();
                 regions[priority] = Some(ipc_region);
                 continue;
             }
-<<<<<<< HEAD
             
             let ipc_region = mpu::Region::new(
-=======
-            match MPU::create_region(
-                self,
-                i + 3,
->>>>>>> 29310c40
                 region.get().0 as usize,
                 region.get().1.as_num::<u32>() as usize,
                 mpu::Permission::Full,
