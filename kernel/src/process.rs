//! Support for creating and running userspace applications.

use callback::AppId;
use common::{Queue, RingBuffer};

use core::cell::Cell;
use core::fmt::Write;
use core::ptr::{read_volatile, write, write_volatile};
use core::{mem, ptr, slice, str};

use common::cells::MapCell;
use common::math;
use grant;
use platform::mpu;
use returncode::ReturnCode;
use sched::Kernel;
use syscall::Syscall;
use tbfheader;

/// This is used in the hardfault handler.
#[no_mangle]
#[used]
pub static mut SYSCALL_FIRED: usize = 0;

/// This is used in the hardfault handler.
#[no_mangle]
#[used]
pub static mut APP_FAULT: usize = 0;

/// This is used in the hardfault handler.
#[allow(private_no_mangle_statics)]
#[no_mangle]
#[used]
static mut SCB_REGISTERS: [u32; 5] = [0; 5];

#[allow(improper_ctypes)]
extern "C" {
    crate fn switch_to_user(user_stack: *const u8, process_regs: &[usize; 8]) -> *mut u8;
}

crate static mut PROCS: &'static mut [Option<&mut Process<'static>>] = &mut [];

/// Helper function to load processes from flash into an array of active
/// processes. This is the default template for loading processes, but a board
/// is able to create its own `load_processes()` function and use that instead.
///
/// Processes are found in flash starting from the given address and iterating
/// through Tock Binary Format headers. Processes are given memory out of the
/// `app_memory` buffer until either the memory is exhausted or the allocated
/// number of processes are created, with process structures placed in the
/// provided array. How process faults are handled by the kernel is also
/// selected.
pub unsafe fn load_processes(
    kernel: &'static Kernel,
    start_of_flash: *const u8,
    app_memory: &mut [u8],
    procs: &mut [Option<&mut Process<'static>>],
    fault_response: FaultResponse,
) {
    let mut apps_in_flash_ptr = start_of_flash;
    let mut app_memory_ptr = app_memory.as_mut_ptr();
    let mut app_memory_size = app_memory.len();
    for i in 0..procs.len() {
        let (process, flash_offset, memory_offset) = Process::create(
            kernel,
            apps_in_flash_ptr,
            app_memory_ptr,
            app_memory_size,
            fault_response,
        );

        if process.is_none() {
            // We did not get a valid process, but we may have gotten a disabled
            // process or padding. Therefore we want to skip this chunk of flash
            // and see if there is a valid app there. However, if we cannot
            // advance the flash pointer, then we are done.
            if flash_offset == 0 && memory_offset == 0 {
                break;
            }
        } else {
            procs[i] = process;
        }

        apps_in_flash_ptr = apps_in_flash_ptr.offset(flash_offset as isize);
        app_memory_ptr = app_memory_ptr.offset(memory_offset as isize);
        app_memory_size -= memory_offset;
    }
}

crate fn schedule(callback: FunctionCall, appid: AppId) -> bool {
    let procs = unsafe { &mut PROCS };
    let idx = appid.idx();
    if idx >= procs.len() {
        return false;
    }

    match procs[idx] {
        None => false,
        Some(ref mut p) => p.schedule(callback),
    }
}

/// Returns the full address of the start and end of the flash region that the
/// app owns and can write to. This includes the app's code and data and any
/// padding at the end of the app. It does not include the TBF header, or any
/// space that the kernel is using for any potential bookkeeping.
crate fn get_editable_flash_range(app_idx: usize) -> (usize, usize) {
    let procs = unsafe { &mut PROCS };
    if app_idx >= procs.len() {
        return (0, 0);
    }

    match procs[app_idx] {
        None => (0, 0),
        Some(ref mut p) => {
            let start = p.flash_non_protected_start() as usize;
            let end = p.flash_end() as usize;
            (start, end)
        }
    }
}

#[derive(Copy, Clone, Debug, Eq, PartialEq)]
pub enum Error {
    NoSuchApp,
    OutOfMemory,
    AddressOutOfBounds,
}

impl From<Error> for ReturnCode {
    fn from(err: Error) -> ReturnCode {
        match err {
            Error::OutOfMemory => ReturnCode::ENOMEM,
            Error::AddressOutOfBounds => ReturnCode::EINVAL,
            Error::NoSuchApp => ReturnCode::EINVAL,
        }
    }
}

#[derive(Copy, Clone, Debug, Eq, PartialEq)]
crate enum State {
    Running,
    Yielded,
    Fault,
}

#[derive(Copy, Clone, Debug, Eq, PartialEq)]
pub enum FaultResponse {
    Panic,
    Restart,
}

#[derive(Copy, Clone, Debug)]
pub enum IPCType {
    Service,
    Client,
}

#[derive(Copy, Clone, Debug)]
crate enum Task {
    FunctionCall(FunctionCall),
    IPC((AppId, IPCType)),
}

#[derive(Copy, Clone, Debug)]
crate struct FunctionCall {
    crate r0: usize,
    crate r1: usize,
    crate r2: usize,
    crate r3: usize,
    crate pc: usize,
}

#[derive(Default)]
struct StoredRegs {
    r4: usize,
    r5: usize,
    r6: usize,
    r7: usize,
    r8: usize,
    r9: usize,
    r10: usize,
    r11: usize,
}

/// State for helping with debugging apps.
///
/// These pointers and counters are not strictly required for kernel operation,
/// but provide helpful information when an app crashes.
struct ProcessDebug {
    /// Where the process has started its heap in RAM.
    app_heap_start_pointer: Option<*const u8>,

    /// Where the start of the stack is for the process. If the kernel does the
    /// PIC setup for this app then we know this, otherwise we need the app to
    /// tell us where it put its stack.
    app_stack_start_pointer: Option<*const u8>,

    /// How low have we ever seen the stack pointer.
    min_stack_pointer: *const u8,

    /// How many syscalls have occurred since the process started.
    syscall_count: usize,

    /// What was the most recent syscall.
    last_syscall: Option<Syscall>,

    /// How many callbacks were dropped because the queue was insufficiently
    /// long.
    dropped_callback_count: usize,

    /// How many times this process has entered into a fault condition and the
    /// kernel has restarted it.
    restart_count: usize,
}

pub struct Process<'a> {
    /// Pointer to the main Kernel struct.
    kernel: &'static Kernel,

    /// Application memory layout:
    ///
    /// ```text
    ///     ╒════════ ← memory[memory.len()]
    ///  ╔═ │ Grant
    ///     │   ↓
    ///  D  │ ──────  ← kernel_memory_break
    ///  Y  │
    ///  N  │ ──────  ← app_break
    ///  A  │
    ///  M  │   ↑
    ///     │  Heap
    ///  ╠═ │ ──────  ← app_heap_start
    ///     │  Data
    ///  F  │ ──────  ← data_start_pointer
    ///  I  │ Stack
    ///  X  │   ↓
    ///  E  │
    ///  D  │ ──────  ← current_stack_pointer
    ///     │
    ///  ╚═ ╘════════ ← memory[0]
    /// ```
    ///
    /// The process's memory.
    memory: &'static mut [u8],

    /// Pointer to the end of the allocated (and MPU protected) grant region.
    kernel_memory_break: Cell<*const u8>,

    /// Copy of where the kernel memory break is when the app is first started.
    /// This is handy if the app is restarted so we know where to reset
    /// the kernel_memory break to without having to recalculate it.
    original_kernel_memory_break: *const u8,

    /// Pointer to the end of process RAM that has been sbrk'd to the process.
    app_break: Cell<*const u8>,
    original_app_break: *const u8,

    /// Saved when the app switches to the kernel.
    current_stack_pointer: Cell<*const u8>,
    original_stack_pointer: *const u8,

    /// Process flash segment. This is the region of nonvolatile flash that
    /// the process occupies.
    flash: &'static [u8],

    /// Collection of pointers to the TBF header in flash.
    header: tbfheader::TbfHeader,

    /// Saved each time the app switches to the kernel.
    stored_regs: StoredRegs,

    /// The PC to jump to when switching back to the app.
    yield_pc: Cell<usize>,

    /// Process State Register.
    psr: Cell<usize>,

    /// Whether the scheduler can schedule this app.
    state: Cell<State>,

    /// How to deal with Faults occurring in the process
    fault_response: FaultResponse,

    /// MPU regions are saved as a pointer-size pair.
    ///
    /// size is encoded as X where
    /// SIZE = 2<sup>(X + 1)</sup> and X >= 4.
    ///
    /// A null pointer represents an empty region.
    ///
    /// #### Invariants
    ///
    /// The pointer must be aligned to the size. E.g. if the size is 32 bytes, the pointer must be
    /// 32-byte aligned.
    mpu_regions: [Cell<(*const u8, math::PowerOfTwo)>; 5],

    /// Essentially a list of callbacks that want to call functions in the
    /// process.
    tasks: MapCell<RingBuffer<'a, Task>>,

    /// Name of the app. Public so that IPC can use it.
    pub package_name: &'static str,

    /// Values kept so that we can print useful debug messages when apps fault.
    debug: MapCell<ProcessDebug>,
}

impl Process<'a> {
    crate fn schedule(&self, callback: FunctionCall) -> bool {
        // If this app is in the `Fault` state then we shouldn't schedule
        // any work for it.
        if self.current_state() == State::Fault {
            return false;
        }

        self.kernel.increment_work();

        let ret = self
            .tasks
            .map_or(false, |tasks| tasks.enqueue(Task::FunctionCall(callback)));

        // Make a note that we lost this callback if the enqueue function
        // fails.
        if ret == false {
            self.debug.map(|debug| {
                debug.dropped_callback_count += 1;
            });
        }

        ret
    }

    crate fn schedule_ipc(&self, from: AppId, cb_type: IPCType) {
        self.kernel.increment_work();

        let ret = self
            .tasks
            .map_or(false, |tasks| tasks.enqueue(Task::IPC((from, cb_type))));

        // Make a note that we lost this callback if the enqueue function
        // fails.
        if ret == false {
            self.debug.map(|debug| {
                debug.dropped_callback_count += 1;
            });
        }
    }

    /// Retrieve the current state of this process (i.e. is it running,
    /// yielded, or in a fault state).
    crate fn current_state(&self) -> State {
        self.state.get()
    }

    /// Move this process from the running state to the yield state.
    crate fn yield_state(&self) {
        let current_state = self.state.get();
        if current_state == State::Running {
            self.state.set(State::Yielded);
            self.kernel.decrement_work();
        }
    }

    crate unsafe fn fault_state(&self) {
        write_volatile(&mut APP_FAULT, 0);
        self.state.set(State::Fault);

        match self.fault_response {
            FaultResponse::Panic => {
                // process faulted. Panic and print status
                panic!("Process {} had a fault", self.package_name);
            }
            FaultResponse::Restart => {
                // Remove the tasks that were scheduled for the app from the
                // amount of work queue.
                let tasks_len = self.tasks.map_or(0, |tasks| tasks.len());
                for _ in 0..tasks_len {
                    self.kernel.decrement_work();
                }

                // And remove those tasks
                self.tasks.map(|tasks| {
                    tasks.empty();
                });

                // Update debug information
                self.debug.map(|debug| {
                    // Mark that we restarted this process.
                    debug.restart_count += 1;

                    // Reset some state for the process.
                    debug.syscall_count = 0;
                    debug.last_syscall = None;
                    debug.dropped_callback_count = 0;
                });

                // We are going to start this process over again, so need
                // the init_fn location.
                let app_flash_address = self.flash_start();
                let init_fn = app_flash_address
                    .offset(self.header.get_init_function_offset() as isize)
                    as usize;
                self.yield_pc.set(init_fn);
                self.psr.set(0x01000000);
                self.state.set(State::Yielded);

                // Need to reset the grant region.
                self.grant_ptrs_reset();
                self.kernel_memory_break
                    .set(self.original_kernel_memory_break);

                // Reset other memory pointers.
                self.app_break.set(self.original_app_break);
                self.current_stack_pointer.set(self.original_stack_pointer);

                // And queue up this app to be restarted.
                let flash_protected_size = self.header.get_protected_size() as usize;
                let flash_app_start = app_flash_address as usize + flash_protected_size;

                self.tasks.map(|tasks| {
                    tasks.enqueue(Task::FunctionCall(FunctionCall {
                        pc: init_fn,
                        r0: flash_app_start,
                        r1: self.memory.as_ptr() as usize,
                        r2: self.memory.len() as usize,
                        r3: self.app_break.get() as usize,
                    }));
                });

                self.kernel.increment_work();
            }
        }
    }

    crate fn dequeue_task(&self) -> Option<Task> {
        self.tasks.map_or(None, |tasks| {
            tasks.dequeue().map(|cb| {
                self.kernel.decrement_work();
                cb
            })
        })
    }

    crate fn mem_start(&self) -> *const u8 {
        self.memory.as_ptr()
    }

    crate fn mem_end(&self) -> *const u8 {
        unsafe { self.memory.as_ptr().offset(self.memory.len() as isize) }
    }

    fn mem_break(&self) -> *const u8 {
        self.kernel_memory_break.get()
    }

    crate fn flash_start(&self) -> *const u8 {
        self.flash.as_ptr()
    }

    crate fn flash_non_protected_start(&self) -> *const u8 {
        ((self.flash.as_ptr() as usize) + self.header.get_protected_size() as usize) as *const u8
    }

    crate fn flash_end(&self) -> *const u8 {
        unsafe { self.flash.as_ptr().offset(self.flash.len() as isize) }
    }

    crate fn kernel_memory_break(&self) -> *const u8 {
        self.kernel_memory_break.get()
    }

    crate fn number_writeable_flash_regions(&self) -> usize {
        self.header.number_writeable_flash_regions()
    }

    crate fn get_writeable_flash_region(&self, region_index: usize) -> (u32, u32) {
        self.header.get_writeable_flash_region(region_index)
    }

    crate fn update_stack_start_pointer(&self, stack_pointer: *const u8) {
        if stack_pointer >= self.mem_start() && stack_pointer < self.mem_end() {
            self.debug.map(|debug| {
                debug.app_stack_start_pointer = Some(stack_pointer);

                // We also reset the minimum stack pointer because whatever value
                // we had could be entirely wrong by now.
                debug.min_stack_pointer = stack_pointer;
            });
        }
    }

    crate fn update_heap_start_pointer(&self, heap_pointer: *const u8) {
        if heap_pointer >= self.mem_start() && heap_pointer < self.mem_end() {
            self.debug.map(|debug| {
                debug.app_heap_start_pointer = Some(heap_pointer);
            });
        }
    }

    crate fn setup_mpu<MPU: mpu::MPU>(&self, mpu: &MPU) {
        let num_regions = mpu.num_supported_regions();

        // TODO
        if num_regions != 8 {
            //panic!("Currently Tock assumes 8 regions");
        }

        let mut regions = [mpu::Region::empty(); 8];

        // TODO: don't do this region computation here, store in Process
        
        let flash_start = self.flash.as_ptr() as usize;
        let flash_end = flash_start + self.flash.len();

        // Flash region
        let flash_region = mpu::Region::new(
            flash_start,
            flash_end,
            mpu::Boundary::Fixed,
            mpu::Boundary::Fixed,
            mpu::Permission::Full,
            mpu::Permission::NoAccess,
            mpu::Permission::Full,
        );

        regions[0] = flash_region;
        
        let memory_start = self.memory.as_ptr() as usize;
        let memory_end = memory_start + self.memory.len();

        // Memory region
        let memory_region = mpu::Region::new(
            memory_start,
            memory_end,
            mpu::Boundary::Fixed,
            mpu::Boundary::Fixed,
            mpu::Permission::Full,
            mpu::Permission::Full,
            mpu::Permission::Full,
        );

        regions[1] = memory_region;

        let grant_len = unsafe {
            math::PowerOfTwo::ceiling(
                self.memory.as_ptr().offset(self.memory.len() as isize) as u32
<<<<<<< HEAD
                    - (self.kernel_memory_break as u32),
            ).as_num::<u32>() as usize
=======
                    - (self.kernel_memory_break.get() as u32),
            ).as_num::<u32>()
>>>>>>> 2fb6eb02
        };

        let grant_start = unsafe {
            self.memory
                .as_ptr()
                .offset(self.memory.len() as isize)
                .offset(-(grant_len as isize)) as usize
        };

        let grant_end = grant_start + grant_len;

        // Grant region
        let grant_region = mpu::Region::new(
            grant_start,
            grant_end,
            mpu::Boundary::Fixed,
            mpu::Boundary::Fixed,
            mpu::Permission::PrivilegedOnly,
            mpu::Permission::PrivilegedOnly,
            mpu::Permission::NoAccess,
        );

        regions[2] = grant_region;

        // IPC regions
        for (i, region) in self.mpu_regions.iter().enumerate() {
            if !region.get().0.is_null() {
                let ipc_start = region.get().0 as usize;
                let ipc_end = ipc_start + region.get().1.as_num::<u32>() as usize;

                let ipc_region = mpu::Region::new(
                    ipc_start,
                    ipc_end,
                    mpu::Boundary::Fixed,
                    mpu::Boundary::Fixed,
                    mpu::Permission::Full,
                    mpu::Permission::Full,
                    mpu::Permission::Full,
                );
                
                regions[i + 3] = ipc_region;
            }

        }

        // TODO
        let config = MPU::allocate_regions(&mut regions).unwrap();

        // Set MPU regions
        mpu.configure_mpu(&config);
    }

    crate fn add_mpu_region(&self, base: *const u8, size: u32) -> bool {
        if size >= 16 && size.count_ones() == 1 && (base as u32) % size == 0 {
            let mpu_size = math::PowerOfTwo::floor(size);
            for region in self.mpu_regions.iter() {
                if region.get().0 == ptr::null() {
                    region.set((base, mpu_size));
                    return true;
                } else if region.get().0 == base {
                    if region.get().1 < mpu_size {
                        region.set((base, mpu_size));
                    }
                    return true;
                }
            }
        }
        return false;
    }

    crate unsafe fn create(
        kernel: &'static Kernel,
        app_flash_address: *const u8,
        remaining_app_memory: *mut u8,
        remaining_app_memory_size: usize,
        fault_response: FaultResponse,
    ) -> (Option<&'static mut Process<'a>>, usize, usize) {
        if let Some(tbf_header) = tbfheader::parse_and_validate_tbf_header(app_flash_address) {
            let app_flash_size = tbf_header.get_total_size() as usize;

            // If this isn't an app (i.e. it is padding) or it is an app but it
            // isn't enabled, then we can skip it but increment past its flash.
            if !tbf_header.is_app() || !tbf_header.enabled() {
                return (None, app_flash_size, 0);
            }

            // Otherwise, actually load the app.
            let mut min_app_ram_size = tbf_header.get_minimum_app_ram_size();
            let package_name = tbf_header.get_package_name(app_flash_address);
            let init_fn =
                app_flash_address.offset(tbf_header.get_init_function_offset() as isize) as usize;

            // Set the initial process stack and memory to 128 bytes.
            let initial_stack_pointer = remaining_app_memory.offset(128);
            let initial_sbrk_pointer = remaining_app_memory.offset(128);

            // First determine how much space we need in the application's
            // memory space just for kernel and grant state. We need to make
            // sure we allocate enough memory just for that.

            // Make room for grant pointers.
            let grant_ptr_size = mem::size_of::<*const usize>();
            let grant_ptrs_num = read_volatile(&grant::CONTAINER_COUNTER);
            let grant_ptrs_offset = grant_ptrs_num * grant_ptr_size;

            // Allocate memory for callback ring buffer.
            let callback_size = mem::size_of::<Task>();
            let callback_len = 10;
            let callbacks_offset = callback_len * callback_size;

            // Make room to store this process's metadata.
            let process_struct_offset = mem::size_of::<Process>();

            // Need to make sure that the amount of memory we allocate for
            // this process at least covers this state.
            if min_app_ram_size
                < (grant_ptrs_offset + callbacks_offset + process_struct_offset) as u32
            {
                min_app_ram_size =
                    (grant_ptrs_offset + callbacks_offset + process_struct_offset) as u32;
            }

            // TODO round app_ram_size up to a closer MPU unit.
            // This is a very conservative approach that rounds up to power of
            // two. We should be able to make this closer to what we actually need.
            let app_ram_size = math::closest_power_of_two(min_app_ram_size) as usize;

            // Check that we can actually give this app this much memory.
            if app_ram_size > remaining_app_memory_size {
                panic!(
                    "{:?} failed to load. Insufficient memory. Requested {} have {}",
                    package_name, app_ram_size, remaining_app_memory_size
                );
            }

            let app_memory = slice::from_raw_parts_mut(remaining_app_memory, app_ram_size);

            // Set up initial grant region.
            let mut kernel_memory_break = app_memory.as_mut_ptr().offset(app_memory.len() as isize);

            // Now that we know we have the space we can setup the grant
            // pointers.
            kernel_memory_break = kernel_memory_break.offset(-(grant_ptrs_offset as isize));

            // Set all pointers to null.
            let opts =
                slice::from_raw_parts_mut(kernel_memory_break as *mut *const usize, grant_ptrs_num);
            for opt in opts.iter_mut() {
                *opt = ptr::null()
            }

            // Now that we know we have the space we can setup the memory
            // for the callbacks.
            kernel_memory_break = kernel_memory_break.offset(-(callbacks_offset as isize));

            // Set up ring buffer.
            let callback_buf =
                slice::from_raw_parts_mut(kernel_memory_break as *mut Task, callback_len);
            let tasks = RingBuffer::new(callback_buf);

            // Last thing is the process struct.
            kernel_memory_break = kernel_memory_break.offset(-(process_struct_offset as isize));
            let process_struct_memory_location = kernel_memory_break;

            // Determine the debug information to the best of our
            // understanding. If the app is doing all of the PIC fixup and
            // memory management we don't know much.
            let mut app_heap_start_pointer = None;
            let mut app_stack_start_pointer = None;

            // Create the Process struct in the app grant region.
            let mut process: &mut Process =
                &mut *(process_struct_memory_location as *mut Process<'static>);

            process.kernel = kernel;
            process.memory = app_memory;
            process.header = tbf_header;
            process.kernel_memory_break = Cell::new(kernel_memory_break);
            process.original_kernel_memory_break = kernel_memory_break;
            process.app_break = Cell::new(initial_sbrk_pointer);
            process.original_app_break = initial_sbrk_pointer;
            process.current_stack_pointer = Cell::new(initial_stack_pointer);
            process.original_stack_pointer = initial_stack_pointer;

            process.flash = slice::from_raw_parts(app_flash_address, app_flash_size);

            process.stored_regs = Default::default();
            process.yield_pc = Cell::new(init_fn);
            // Set the Thumb bit and clear everything else
            process.psr = Cell::new(0x01000000);

            process.state = Cell::new(State::Yielded);
            process.fault_response = fault_response;

            process.mpu_regions = [
                Cell::new((ptr::null(), math::PowerOfTwo::zero())),
                Cell::new((ptr::null(), math::PowerOfTwo::zero())),
                Cell::new((ptr::null(), math::PowerOfTwo::zero())),
                Cell::new((ptr::null(), math::PowerOfTwo::zero())),
                Cell::new((ptr::null(), math::PowerOfTwo::zero())),
            ];
            process.tasks = MapCell::new(tasks);
            process.package_name = package_name;

            process.debug = MapCell::new(ProcessDebug {
                app_heap_start_pointer: app_heap_start_pointer,
                app_stack_start_pointer: app_stack_start_pointer,
                min_stack_pointer: initial_stack_pointer,
                syscall_count: 0,
                last_syscall: None,
                dropped_callback_count: 0,
                restart_count: 0,
            });

            if (init_fn & 0x1) != 1 {
                panic!(
                    "{:?} process image invalid. \
                     init_fn address must end in 1 to be Thumb, got {:#X}",
                    package_name, init_fn
                );
            }

            let flash_protected_size = process.header.get_protected_size() as usize;
            let flash_app_start = app_flash_address as usize + flash_protected_size;

            process.tasks.map(|tasks| {
                tasks.enqueue(Task::FunctionCall(FunctionCall {
                    pc: init_fn,
                    r0: flash_app_start,
                    r1: process.memory.as_ptr() as usize,
                    r2: process.memory.len() as usize,
                    r3: process.app_break.get() as usize,
                }));
            });

            kernel.increment_work();

            return (Some(process), app_flash_size, app_ram_size);
        }
        (None, 0, 0)
    }

    crate fn sbrk(&self, increment: isize) -> Result<*const u8, Error> {
        let new_break = unsafe { self.app_break.get().offset(increment) };
        self.brk(new_break)
    }

    crate fn brk(&self, new_break: *const u8) -> Result<*const u8, Error> {
        if new_break < self.mem_start() || new_break >= self.mem_end() {
            Err(Error::AddressOutOfBounds)
        } else if new_break > self.kernel_memory_break.get() {
            Err(Error::OutOfMemory)
        } else {
            let old_break = self.app_break.get();
            self.app_break.set(new_break);
            Ok(old_break)
        }
    }

    /// Checks if the buffer represented by the passed in base pointer and size
    /// are within the memory bounds currently exposed to the processes (i.e.
    /// ending at `kernel_memory_break`. If this method returns true, the buffer
    /// is guaranteed to be accessible to the process and to not overlap with
    /// the grant region.
    crate fn in_exposed_bounds(&self, buf_start_addr: *const u8, size: usize) -> bool {
        let buf_end_addr = buf_start_addr.wrapping_offset(size as isize);

        buf_end_addr >= buf_start_addr
            && buf_start_addr >= self.mem_start()
            && buf_end_addr <= self.mem_break()
    }

    crate unsafe fn alloc(&self, size: usize) -> Option<&mut [u8]> {
        let new_break = self.kernel_memory_break.get().offset(-(size as isize));
        if new_break < self.app_break.get() {
            None
        } else {
            self.kernel_memory_break.set(new_break);
            Some(slice::from_raw_parts_mut(new_break as *mut u8, size))
        }
    }

    crate unsafe fn free<T>(&self, _: *mut T) {}

    unsafe fn grant_ptr<T>(&self, grant_num: usize) -> *mut *mut T {
        let grant_num = grant_num as isize;
        (self.mem_end() as *mut *mut T).offset(-(grant_num + 1))
    }

    /// Reset all `grant_ptr`s to NULL.
    unsafe fn grant_ptrs_reset(&self) {
        let grant_ptrs_num = read_volatile(&grant::CONTAINER_COUNTER);
        for grant_num in 0..grant_ptrs_num {
            let grant_num = grant_num as isize;
            let ctr_ptr = (self.mem_end() as *mut *mut usize).offset(-(grant_num + 1));
            write_volatile(ctr_ptr, ptr::null_mut());
        }
    }

    crate unsafe fn grant_for<T>(&self, grant_num: usize) -> *mut T {
        *self.grant_ptr(grant_num)
    }

    crate unsafe fn grant_for_or_alloc<T: Default>(&self, grant_num: usize) -> Option<*mut T> {
        let ctr_ptr = self.grant_ptr::<T>(grant_num);
        if (*ctr_ptr).is_null() {
            self.alloc(mem::size_of::<T>()).map(|root_arr| {
                let root_ptr = root_arr.as_mut_ptr() as *mut T;
                // Initialize the grant contents using ptr::write, to
                // ensure that we don't try to drop the contents of
                // uninitialized memory when T implements Drop.
                write(root_ptr, Default::default());
                // Record the location in the grant pointer.
                write_volatile(ctr_ptr, root_ptr);
                root_ptr
            })
        } else {
            Some(*ctr_ptr)
        }
    }

    crate fn pop_syscall_stack(&self) {
        let pspr = self.current_stack_pointer.get() as *const usize;
        unsafe {
            self.yield_pc.set(read_volatile(pspr.offset(6)));
            self.psr.set(read_volatile(pspr.offset(7)));
            self.current_stack_pointer
                .set((self.current_stack_pointer.get() as *mut usize).offset(8) as *mut u8);
            self.debug.map(|debug| {
                if self.current_stack_pointer.get() < debug.min_stack_pointer {
                    debug.min_stack_pointer = self.current_stack_pointer.get();
                }
            });
        }
    }

    /// Context switch to the process.
    crate unsafe fn push_function_call(&self, callback: FunctionCall) {
        self.kernel.increment_work();

        self.state.set(State::Running);
        // Fill in initial stack expected by SVC handler
        // Top minus 8 u32s for r0-r3, r12, lr, pc and xPSR
        let stack_bottom = (self.current_stack_pointer.get() as *mut usize).offset(-8);
        write_volatile(stack_bottom.offset(7), self.psr.get());
        write_volatile(stack_bottom.offset(6), callback.pc | 1);

        // Set the LR register to the saved PC so the callback returns to
        // wherever wait was called. Set lowest bit to one because of THUMB
        // instruction requirements.
        write_volatile(stack_bottom.offset(5), self.yield_pc.get() | 0x1);
        write_volatile(stack_bottom, callback.r0);
        write_volatile(stack_bottom.offset(1), callback.r1);
        write_volatile(stack_bottom.offset(2), callback.r2);
        write_volatile(stack_bottom.offset(3), callback.r3);

        self.current_stack_pointer.set(stack_bottom as *mut u8);
        self.debug.map(|debug| {
            if self.current_stack_pointer.get() < debug.min_stack_pointer {
                debug.min_stack_pointer = self.current_stack_pointer.get();
            }
        });
    }

    crate unsafe fn app_fault(&self) -> bool {
        read_volatile(&APP_FAULT) != 0
    }

    crate unsafe fn syscall_fired(&self) -> bool {
        read_volatile(&SYSCALL_FIRED) != 0
    }

    /// Context switch to the process.
    crate unsafe fn switch_to(&self) {
        write_volatile(&mut SYSCALL_FIRED, 0);
        let psp = switch_to_user(
            self.current_stack_pointer.get(),
            &*(&self.stored_regs as *const StoredRegs as *const [usize; 8]),
        );
        self.current_stack_pointer.set(psp);
        self.debug.map(|debug| {
            if self.current_stack_pointer.get() < debug.min_stack_pointer {
                debug.min_stack_pointer = self.current_stack_pointer.get();
            }
        });
    }

    crate fn svc_number(&self) -> Option<Syscall> {
        let psp = self.current_stack_pointer.get() as *const *const u16;
        unsafe {
            let pcptr = read_volatile((psp as *const *const u16).offset(6));
            let svc_instr = read_volatile(pcptr.offset(-1));
            let svc_num = (svc_instr & 0xff) as u8;
            match svc_num {
                0 => Some(Syscall::YIELD),
                1 => Some(Syscall::SUBSCRIBE),
                2 => Some(Syscall::COMMAND),
                3 => Some(Syscall::ALLOW),
                4 => Some(Syscall::MEMOP),
                _ => None,
            }
        }
    }

    crate fn incr_syscall_count(&self) {
        self.debug.map(|debug| {
            debug.syscall_count += 1;
            debug.last_syscall = self.svc_number();
        });
    }

    crate fn sp(&self) -> usize {
        self.current_stack_pointer.get() as usize
    }

    crate fn lr(&self) -> usize {
        let pspr = self.current_stack_pointer.get() as *const usize;
        unsafe { read_volatile(pspr.offset(5)) }
    }

    crate fn pc(&self) -> usize {
        let pspr = self.current_stack_pointer.get() as *const usize;
        unsafe { read_volatile(pspr.offset(6)) }
    }

    crate fn r0(&self) -> usize {
        let pspr = self.current_stack_pointer.get() as *const usize;
        unsafe { read_volatile(pspr) }
    }

    crate fn set_return_code(&self, return_code: ReturnCode) {
        let r: isize = return_code.into();
        self.set_r0(r);
    }

    crate fn set_r0(&self, val: isize) {
        let pspr = self.current_stack_pointer.get() as *mut isize;
        unsafe { write_volatile(pspr, val) }
    }

    crate fn r1(&self) -> usize {
        let pspr = self.current_stack_pointer.get() as *const usize;
        unsafe { read_volatile(pspr.offset(1)) }
    }

    crate fn r2(&self) -> usize {
        let pspr = self.current_stack_pointer.get() as *const usize;
        unsafe { read_volatile(pspr.offset(2)) }
    }

    crate fn r3(&self) -> usize {
        let pspr = self.current_stack_pointer.get() as *const usize;
        unsafe { read_volatile(pspr.offset(3)) }
    }

    crate fn r12(&self) -> usize {
        let pspr = self.current_stack_pointer.get() as *const usize;
        unsafe { read_volatile(pspr.offset(4)) }
    }

    pub fn xpsr(&self) -> usize {
        let pspr = self.current_stack_pointer.get() as *const usize;
        unsafe { read_volatile(pspr.offset(7)) }
    }

    crate unsafe fn fault_str<W: Write>(&self, writer: &mut W) {
        let _ccr = SCB_REGISTERS[0];
        let cfsr = SCB_REGISTERS[1];
        let hfsr = SCB_REGISTERS[2];
        let mmfar = SCB_REGISTERS[3];
        let bfar = SCB_REGISTERS[4];

        let iaccviol = (cfsr & 0x01) == 0x01;
        let daccviol = (cfsr & 0x02) == 0x02;
        let munstkerr = (cfsr & 0x08) == 0x08;
        let mstkerr = (cfsr & 0x10) == 0x10;
        let mlsperr = (cfsr & 0x20) == 0x20;
        let mmfarvalid = (cfsr & 0x80) == 0x80;

        let ibuserr = ((cfsr >> 8) & 0x01) == 0x01;
        let preciserr = ((cfsr >> 8) & 0x02) == 0x02;
        let impreciserr = ((cfsr >> 8) & 0x04) == 0x04;
        let unstkerr = ((cfsr >> 8) & 0x08) == 0x08;
        let stkerr = ((cfsr >> 8) & 0x10) == 0x10;
        let lsperr = ((cfsr >> 8) & 0x20) == 0x20;
        let bfarvalid = ((cfsr >> 8) & 0x80) == 0x80;

        let undefinstr = ((cfsr >> 16) & 0x01) == 0x01;
        let invstate = ((cfsr >> 16) & 0x02) == 0x02;
        let invpc = ((cfsr >> 16) & 0x04) == 0x04;
        let nocp = ((cfsr >> 16) & 0x08) == 0x08;
        let unaligned = ((cfsr >> 16) & 0x100) == 0x100;
        let divbysero = ((cfsr >> 16) & 0x200) == 0x200;

        let vecttbl = (hfsr & 0x02) == 0x02;
        let forced = (hfsr & 0x40000000) == 0x40000000;

        let _ = writer.write_fmt(format_args!("\r\n---| Fault Status |---\r\n"));

        if iaccviol {
            let _ = writer.write_fmt(format_args!(
                "Instruction Access Violation:       {}\r\n",
                iaccviol
            ));
        }
        if daccviol {
            let _ = writer.write_fmt(format_args!(
                "Data Access Violation:              {}\r\n",
                daccviol
            ));
        }
        if munstkerr {
            let _ = writer.write_fmt(format_args!(
                "Memory Management Unstacking Fault: {}\r\n",
                munstkerr
            ));
        }
        if mstkerr {
            let _ = writer.write_fmt(format_args!(
                "Memory Management Stacking Fault:   {}\r\n",
                mstkerr
            ));
        }
        if mlsperr {
            let _ = writer.write_fmt(format_args!(
                "Memory Management Lazy FP Fault:    {}\r\n",
                mlsperr
            ));
        }

        if ibuserr {
            let _ = writer.write_fmt(format_args!(
                "Instruction Bus Error:              {}\r\n",
                ibuserr
            ));
        }
        if preciserr {
            let _ = writer.write_fmt(format_args!(
                "Precise Data Bus Error:             {}\r\n",
                preciserr
            ));
        }
        if impreciserr {
            let _ = writer.write_fmt(format_args!(
                "Imprecise Data Bus Error:           {}\r\n",
                impreciserr
            ));
        }
        if unstkerr {
            let _ = writer.write_fmt(format_args!(
                "Bus Unstacking Fault:               {}\r\n",
                unstkerr
            ));
        }
        if stkerr {
            let _ = writer.write_fmt(format_args!(
                "Bus Stacking Fault:                 {}\r\n",
                stkerr
            ));
        }
        if lsperr {
            let _ = writer.write_fmt(format_args!(
                "Bus Lazy FP Fault:                  {}\r\n",
                lsperr
            ));
        }

        if undefinstr {
            let _ = writer.write_fmt(format_args!(
                "Undefined Instruction Usage Fault:  {}\r\n",
                undefinstr
            ));
        }
        if invstate {
            let _ = writer.write_fmt(format_args!(
                "Invalid State Usage Fault:          {}\r\n",
                invstate
            ));
        }
        if invpc {
            let _ = writer.write_fmt(format_args!(
                "Invalid PC Load Usage Fault:        {}\r\n",
                invpc
            ));
        }
        if nocp {
            let _ = writer.write_fmt(format_args!(
                "No Coprocessor Usage Fault:         {}\r\n",
                nocp
            ));
        }
        if unaligned {
            let _ = writer.write_fmt(format_args!(
                "Unaligned Access Usage Fault:       {}\r\n",
                unaligned
            ));
        }
        if divbysero {
            let _ = writer.write_fmt(format_args!(
                "Divide By Zero:                     {}\r\n",
                divbysero
            ));
        }

        if vecttbl {
            let _ = writer.write_fmt(format_args!(
                "Bus Fault on Vector Table Read:     {}\r\n",
                vecttbl
            ));
        }
        if forced {
            let _ = writer.write_fmt(format_args!(
                "Forced Hard Fault:                  {}\r\n",
                forced
            ));
        }

        if mmfarvalid {
            let _ = writer.write_fmt(format_args!(
                "Faulting Memory Address:            {:#010X}\r\n",
                mmfar
            ));
        }
        if bfarvalid {
            let _ = writer.write_fmt(format_args!(
                "Bus Fault Address:                  {:#010X}\r\n",
                bfar
            ));
        }

        if cfsr == 0 && hfsr == 0 {
            let _ = writer.write_fmt(format_args!("No faults detected.\r\n"));
        } else {
            let _ = writer.write_fmt(format_args!(
                "Fault Status Register (CFSR):       {:#010X}\r\n",
                cfsr
            ));
            let _ = writer.write_fmt(format_args!(
                "Hard Fault Status Register (HFSR):  {:#010X}\r\n",
                hfsr
            ));
        }
    }

    crate unsafe fn statistics_str<W: Write>(&self, writer: &mut W) {
        // Flash
        let flash_end = self.flash.as_ptr().offset(self.flash.len() as isize) as usize;
        let flash_start = self.flash.as_ptr() as usize;
        let flash_protected_size = self.header.get_protected_size() as usize;
        let flash_app_start = flash_start + flash_protected_size;
        let flash_app_size = flash_end - flash_app_start;
        let flash_init_fn = flash_start + self.header.get_init_function_offset() as usize;

        // SRAM addresses
        let sram_end = self.memory.as_ptr().offset(self.memory.len() as isize) as usize;
        let sram_grant_start = self.kernel_memory_break.get() as usize;
        let sram_heap_end = self.app_break.get() as usize;
        let sram_heap_start = self.debug.map_or(ptr::null(), |debug| {
            debug.app_heap_start_pointer.unwrap_or(ptr::null())
        }) as usize;
        let sram_stack_start = self.debug.map_or(ptr::null(), |debug| {
            debug.app_stack_start_pointer.unwrap_or(ptr::null())
        }) as usize;
        let sram_stack_bottom =
            self.debug
                .map_or(ptr::null(), |debug| debug.min_stack_pointer) as usize;
        let sram_start = self.memory.as_ptr() as usize;

        // SRAM sizes
        let sram_grant_size = sram_end - sram_grant_start;
        let sram_heap_size = sram_heap_end - sram_heap_start;
        let sram_data_size = sram_heap_start - sram_stack_start;
        let sram_stack_size = sram_stack_start - sram_stack_bottom;
        let sram_grant_allocated = sram_end - sram_grant_start;
        let sram_heap_allocated = sram_grant_start - sram_heap_start;
        let sram_stack_allocated = sram_stack_start - sram_start;
        let sram_data_allocated = sram_data_size as usize;

        // checking on sram
        let mut sram_grant_error_str = "          ";
        if sram_grant_size > sram_grant_allocated {
            sram_grant_error_str = " EXCEEDED!"
        }
        let mut sram_heap_error_str = "          ";
        if sram_heap_size > sram_heap_allocated {
            sram_heap_error_str = " EXCEEDED!"
        }
        let mut sram_stack_error_str = "          ";
        if sram_stack_size > sram_stack_allocated {
            sram_stack_error_str = " EXCEEDED!"
        }

        // application statistics
        let events_queued = self.tasks.map_or(0, |tasks| tasks.len());
        let syscall_count = self.debug.map_or(0, |debug| debug.syscall_count);
        let last_syscall = self.debug.map(|debug| debug.last_syscall);
        let dropped_callback_count = self.debug.map_or(0, |debug| debug.dropped_callback_count);
        let restart_count = self.debug.map_or(0, |debug| debug.restart_count);

        // register values
        let (r0, r1, r2, r3, r12, sp, lr, pc, xpsr) = (
            self.r0(),
            self.r1(),
            self.r2(),
            self.r3(),
            self.r12(),
            self.sp(),
            self.lr(),
            self.pc(),
            self.xpsr(),
        );

        let _ = writer.write_fmt(format_args!(
            "\
             App: {}   -   [{:?}]\
             \r\n Events Queued: {}   Syscall Count: {}   Dropped Callback Count: {}\
             \n Restart Count: {}\n",
            self.package_name,
            self.state,
            events_queued,
            syscall_count,
            dropped_callback_count,
            restart_count,
        ));

        let _ = match last_syscall {
            Some(syscall) => writer.write_fmt(format_args!(" Last Syscall: {:?}", syscall)),
            None => writer.write_fmt(format_args!(" Last Syscall: None")),
        };

        let _ = writer.write_fmt(format_args!("\
\r\n\
\r\n ╔═══════════╤══════════════════════════════════════════╗\
\r\n ║  Address  │ Region Name    Used | Allocated (bytes)  ║\
\r\n ╚{:#010X}═╪══════════════════════════════════════════╝\
\r\n             │ ▼ Grant      {:6} | {:6}{}\
  \r\n  {:#010X} ┼───────────────────────────────────────────\
\r\n             │ Unused\
  \r\n  {:#010X} ┼───────────────────────────────────────────\
\r\n             │ ▲ Heap       {:6} | {:6}{}     S\
  \r\n  {:#010X} ┼─────────────────────────────────────────── R\
\r\n             │ Data         {:6} | {:6}               A\
  \r\n  {:#010X} ┼─────────────────────────────────────────── M\
\r\n             │ ▼ Stack      {:6} | {:6}{}\
  \r\n  {:#010X} ┼───────────────────────────────────────────\
\r\n             │ Unused\
  \r\n  {:#010X} ┴───────────────────────────────────────────\
\r\n             .....\
  \r\n  {:#010X} ┬─────────────────────────────────────────── F\
\r\n             │ App Flash    {:6}                        L\
  \r\n  {:#010X} ┼─────────────────────────────────────────── A\
\r\n             │ Protected    {:6}                        S\
  \r\n  {:#010X} ┴─────────────────────────────────────────── H\
\r\n\
  \r\n  R0 : {:#010X}    R6 : {:#010X}\
  \r\n  R1 : {:#010X}    R7 : {:#010X}\
  \r\n  R2 : {:#010X}    R8 : {:#010X}\
  \r\n  R3 : {:#010X}    R10: {:#010X}\
  \r\n  R4 : {:#010X}    R11: {:#010X}\
  \r\n  R5 : {:#010X}    R12: {:#010X}\
  \r\n  R9 : {:#010X} (Static Base Register)\
  \r\n  SP : {:#010X} (Process Stack Pointer)\
  \r\n  LR : {:#010X}\
  \r\n  PC : {:#010X}\
  \r\n YPC : {:#010X}\
\r\n",
  sram_end,
  sram_grant_size, sram_grant_allocated, sram_grant_error_str,
  sram_grant_start,
  sram_heap_end,
  sram_heap_size, sram_heap_allocated, sram_heap_error_str,
  sram_heap_start,
  sram_data_size, sram_data_allocated,
  sram_stack_start,
  sram_stack_size, sram_stack_allocated, sram_stack_error_str,
  sram_stack_bottom,
  sram_start,
  flash_end,
  flash_app_size,
  flash_app_start,
  flash_protected_size,
  flash_start,
  r0, self.stored_regs.r6,
  r1, self.stored_regs.r7,
  r2, self.stored_regs.r8,
  r3, self.stored_regs.r10,
  self.stored_regs.r4, self.stored_regs.r11,
  self.stored_regs.r5, r12,
  self.stored_regs.r9,
  sp,
  lr,
  pc,
  self.yield_pc.get(),
  ));
        let _ = writer.write_fmt(format_args!(
            "\
             \r\n APSR: N {} Z {} C {} V {} Q {}\
             \r\n       GE {} {} {} {}",
            (xpsr >> 31) & 0x1,
            (xpsr >> 30) & 0x1,
            (xpsr >> 29) & 0x1,
            (xpsr >> 28) & 0x1,
            (xpsr >> 27) & 0x1,
            (xpsr >> 19) & 0x1,
            (xpsr >> 18) & 0x1,
            (xpsr >> 17) & 0x1,
            (xpsr >> 16) & 0x1,
        ));
        let ici_it = (((xpsr >> 25) & 0x3) << 6) | ((xpsr >> 10) & 0x3f);
        let thumb_bit = ((xpsr >> 24) & 0x1) == 1;
        let _ = writer.write_fmt(format_args!(
            "\
             \r\n EPSR: ICI.IT {:#04x}\
             \r\n       ThumbBit {} {}",
            ici_it,
            thumb_bit,
            if thumb_bit {
                ""
            } else {
                "!!ERROR - Cortex M Thumb only!"
            },
        ));
        let _ = writer.write_fmt(format_args!("\r\n To debug, run "));
        let _ = writer.write_fmt(format_args!(
            "`make debug RAM_START={:#x} FLASH_INIT={:#x}`",
            sram_start, flash_init_fn
        ));
        let _ = writer.write_fmt(format_args!(
            "\r\n in the app's folder and open the .lst file.\r\n\r\n"
        ));
    }
}<|MERGE_RESOLUTION|>--- conflicted
+++ resolved
@@ -545,13 +545,8 @@
         let grant_len = unsafe {
             math::PowerOfTwo::ceiling(
                 self.memory.as_ptr().offset(self.memory.len() as isize) as u32
-<<<<<<< HEAD
-                    - (self.kernel_memory_break as u32),
+                    - (self.kernel_memory_break.get() as u32),
             ).as_num::<u32>() as usize
-=======
-                    - (self.kernel_memory_break.get() as u32),
-            ).as_num::<u32>()
->>>>>>> 2fb6eb02
         };
 
         let grant_start = unsafe {
