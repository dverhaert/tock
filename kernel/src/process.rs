//! Support for creating and running userspace applications.

use callback::AppId;
use common::{Queue, RingBuffer};

use core::cell::Cell;
use core::fmt::Write;
use core::ptr::{read_volatile, write, write_volatile};
use core::{mem, ptr, slice, str};
use grant;

use common::math;
use platform::mpu;
use returncode::ReturnCode;
use sched::Kernel;
use syscall::Syscall;
use tbfheader;

/// This is used in the hardfault handler.
#[no_mangle]
#[used]
pub static mut SYSCALL_FIRED: usize = 0;

/// This is used in the hardfault handler.
#[no_mangle]
#[used]
pub static mut APP_FAULT: usize = 0;

/// This is used in the hardfault handler.
#[allow(private_no_mangle_statics)]
#[no_mangle]
#[used]
static mut SCB_REGISTERS: [u32; 5] = [0; 5];

#[allow(improper_ctypes)]
extern "C" {
    crate fn switch_to_user(user_stack: *const u8, process_regs: &mut [usize; 8]) -> *mut u8;
}

crate static mut PROCS: &'static mut [Option<&mut Process<'static>>] = &mut [];

/// Helper function to load processes from flash into an array of active
/// processes. This is the default template for loading processes, but a board
/// is able to create its own `load_processes()` function and use that instead.
///
/// Processes are found in flash starting from the given address and iterating
/// through Tock Binary Format headers. Processes are given memory out of the
/// `app_memory` buffer until either the memory is exhausted or the allocated
/// number of processes are created, with process structures placed in the
/// provided array. How process faults are handled by the kernel is also
/// selected.
pub unsafe fn load_processes(
    kernel: &'static Kernel,
    start_of_flash: *const u8,
    app_memory: &mut [u8],
    procs: &mut [Option<&mut Process<'static>>],
    fault_response: FaultResponse,
) {
    let mut apps_in_flash_ptr = start_of_flash;
    let mut app_memory_ptr = app_memory.as_mut_ptr();
    let mut app_memory_size = app_memory.len();
    for i in 0..procs.len() {
        let (process, flash_offset, memory_offset) = Process::create(
            kernel,
            apps_in_flash_ptr,
            app_memory_ptr,
            app_memory_size,
            fault_response,
        );

        if process.is_none() {
            // We did not get a valid process, but we may have gotten a disabled
            // process or padding. Therefore we want to skip this chunk of flash
            // and see if there is a valid app there. However, if we cannot
            // advance the flash pointer, then we are done.
            if flash_offset == 0 && memory_offset == 0 {
                break;
            }
        } else {
            procs[i] = process;
        }

        apps_in_flash_ptr = apps_in_flash_ptr.offset(flash_offset as isize);
        app_memory_ptr = app_memory_ptr.offset(memory_offset as isize);
        app_memory_size -= memory_offset;
    }
}

crate fn schedule(callback: FunctionCall, appid: AppId) -> bool {
    let procs = unsafe { &mut PROCS };
    let idx = appid.idx();
    if idx >= procs.len() {
        return false;
    }

    match procs[idx] {
        None => false,
        Some(ref mut p) => p.schedule(callback),
    }
}

/// Returns the full address of the start and end of the flash region that the
/// app owns and can write to. This includes the app's code and data and any
/// padding at the end of the app. It does not include the TBF header, or any
/// space that the kernel is using for any potential bookkeeping.
crate fn get_editable_flash_range(app_idx: usize) -> (usize, usize) {
    let procs = unsafe { &mut PROCS };
    if app_idx >= procs.len() {
        return (0, 0);
    }

    match procs[app_idx] {
        None => (0, 0),
        Some(ref mut p) => {
            let start = p.flash_non_protected_start() as usize;
            let end = p.flash_end() as usize;
            (start, end)
        }
    }
}

#[derive(Copy, Clone, Debug, Eq, PartialEq)]
pub enum Error {
    NoSuchApp,
    OutOfMemory,
    AddressOutOfBounds,
}

impl From<Error> for ReturnCode {
    fn from(err: Error) -> ReturnCode {
        match err {
            Error::OutOfMemory => ReturnCode::ENOMEM,
            Error::AddressOutOfBounds => ReturnCode::EINVAL,
            Error::NoSuchApp => ReturnCode::EINVAL,
        }
    }
}

#[derive(Copy, Clone, Debug, Eq, PartialEq)]
crate enum State {
    Running,
    Yielded,
    Fault,
}

#[derive(Copy, Clone, Debug, Eq, PartialEq)]
pub enum FaultResponse {
    Panic,
    Restart,
}

#[derive(Copy, Clone, Debug)]
pub enum IPCType {
    Service,
    Client,
}

#[derive(Copy, Clone, Debug)]
crate enum Task {
    FunctionCall(FunctionCall),
    IPC((AppId, IPCType)),
}

#[derive(Copy, Clone, Debug)]
crate struct FunctionCall {
    crate r0: usize,
    crate r1: usize,
    crate r2: usize,
    crate r3: usize,
    crate pc: usize,
}

#[derive(Default)]
struct StoredRegs {
    r4: usize,
    r5: usize,
    r6: usize,
    r7: usize,
    r8: usize,
    r9: usize,
    r10: usize,
    r11: usize,
}

/// State for helping with debugging apps.
///
/// These pointers and counters are not strictly required for kernel operation,
/// but provide helpful information when an app crashes.
struct ProcessDebug {
    /// Where the process has started its heap in RAM.
    app_heap_start_pointer: Option<*const u8>,

    /// Where the start of the stack is for the process. If the kernel does the
    /// PIC setup for this app then we know this, otherwise we need the app to
    /// tell us where it put its stack.
    app_stack_start_pointer: Option<*const u8>,

    /// How low have we ever seen the stack pointer.
    min_stack_pointer: *const u8,

    /// How many syscalls have occurred since the process started.
    syscall_count: Cell<usize>,

    /// What was the most recent syscall.
    last_syscall: Cell<Option<Syscall>>,

    /// How many callbacks were dropped because the queue was insufficiently
    /// long.
    dropped_callback_count: Cell<usize>,

    /// How many times this process has entered into a fault condition and the
    /// kernel has restarted it.
    restart_count: Cell<usize>,
}

pub struct Process<'a> {
    /// Pointer to the main Kernel struct.
    kernel: &'static Kernel,

    /// Application memory layout:
    ///
    /// ```text
    ///     ╒════════ ← memory[memory.len()]
    ///  ╔═ │ Grant
    ///     │   ↓
    ///  D  │ ──────  ← kernel_memory_break
    ///  Y  │
    ///  N  │ ──────  ← app_break
    ///  A  │
    ///  M  │   ↑
    ///     │  Heap
    ///  ╠═ │ ──────  ← app_heap_start
    ///     │  Data
    ///  F  │ ──────  ← data_start_pointer
    ///  I  │ Stack
    ///  X  │   ↓
    ///  E  │
    ///  D  │ ──────  ← current_stack_pointer
    ///     │
    ///  ╚═ ╘════════ ← memory[0]
    /// ```
    ///
    /// The process's memory.
    memory: &'static mut [u8],

    /// Pointer to the end of the allocated (and MPU protected) grant region.
    kernel_memory_break: *const u8,

    /// Copy of where the kernel memory break is when the app is first started.
    /// This is handy if the app is restarted so we know where to reset
    /// the kernel_memory break to without having to recalculate it.
    original_kernel_memory_break: *const u8,

    /// Pointer to the end of process RAM that has been sbrk'd to the process.
    app_break: *const u8,
    original_app_break: *const u8,

    /// Saved when the app switches to the kernel.
    current_stack_pointer: *const u8,
    original_stack_pointer: *const u8,

    /// Process flash segment. This is the region of nonvolatile flash that
    /// the process occupies.
    flash: &'static [u8],

    /// Collection of pointers to the TBF header in flash.
    header: tbfheader::TbfHeader,

    /// Saved each time the app switches to the kernel.
    stored_regs: StoredRegs,

    /// The PC to jump to when switching back to the app.
    yield_pc: usize,

    /// Process State Register.
    psr: usize,

    /// Whether the scheduler can schedule this app.
    state: State,

    /// How to deal with Faults occurring in the process
    fault_response: FaultResponse,

    /// MPU regions are saved as a pointer-size pair.
    ///
    /// size is encoded as X where
    /// SIZE = 2<sup>(X + 1)</sup> and X >= 4.
    ///
    /// A null pointer represents an empty region.
    ///
    /// #### Invariants
    ///
    /// The pointer must be aligned to the size. E.g. if the size is 32 bytes, the pointer must be
    /// 32-byte aligned.
    mpu_regions: [Cell<(*const u8, math::PowerOfTwo)>; 5],

    /// Essentially a list of callbacks that want to call functions in the
    /// process.
    tasks: RingBuffer<'a, Task>,

    /// Name of the app. Public so that IPC can use it.
    pub package_name: &'static str,

    /// Values kept so that we can print useful debug messages when apps fault.
    debug: ProcessDebug,
}

impl Process<'a> {
    crate fn schedule(&mut self, callback: FunctionCall) -> bool {
        // If this app is in the `Fault` state then we shouldn't schedule
        // any work for it.
        if self.current_state() == State::Fault {
            return false;
        }

        self.kernel.increment_work();

        let ret = self.tasks.enqueue(Task::FunctionCall(callback));

        // Make a note that we lost this callback if the enqueue function
        // fails.
        if ret == false {
            self.debug
                .dropped_callback_count
                .set(self.debug.dropped_callback_count.get() + 1);
        }

        ret
    }

    crate fn schedule_ipc(&mut self, from: AppId, cb_type: IPCType) {
        self.kernel.increment_work();
        let ret = self.tasks.enqueue(Task::IPC((from, cb_type)));

        // Make a note that we lost this callback if the enqueue function
        // fails.
        if ret == false {
            self.debug
                .dropped_callback_count
                .set(self.debug.dropped_callback_count.get() + 1);
        }
    }

    crate fn current_state(&self) -> State {
        self.state
    }

    crate fn yield_state(&mut self) {
        if self.state == State::Running {
            self.state = State::Yielded;
            self.kernel.decrement_work();
        }
    }

    crate unsafe fn fault_state(&mut self) {
        write_volatile(&mut APP_FAULT, 0);
        self.state = State::Fault;

        match self.fault_response {
            FaultResponse::Panic => {
                // process faulted. Panic and print status
                panic!("Process {} had a fault", self.package_name);
            }
            FaultResponse::Restart => {
                // Remove the tasks that were scheduled for the app from the
                // amount of work queue.
                for _ in 0..self.tasks.len() {
                    self.kernel.decrement_work();
                }

                // And remove those tasks
                self.tasks.empty();

                // Mark that we restarted this process.
                self.debug
                    .restart_count
                    .set(self.debug.restart_count.get() + 1);

                // Reset some state for the process.
                self.debug.syscall_count.set(0);
                self.debug.last_syscall.set(None);
                self.debug.dropped_callback_count.set(0);

                // We are going to start this process over again, so need
                // the init_fn location.
                let app_flash_address = self.flash_start();
                let init_fn = app_flash_address
                    .offset(self.header.get_init_function_offset() as isize)
                    as usize;
                self.yield_pc = init_fn;
                self.psr = 0x01000000;
                self.state = State::Yielded;

                // Need to reset the grant region.
                self.grant_ptrs_reset();
                self.kernel_memory_break = self.original_kernel_memory_break;

                // Reset other memory pointers.
                self.app_break = self.original_app_break;
                self.current_stack_pointer = self.original_stack_pointer;

                // And queue up this app to be restarted.
                let flash_protected_size = self.header.get_protected_size() as usize;
                let flash_app_start = app_flash_address as usize + flash_protected_size;

                self.tasks.enqueue(Task::FunctionCall(FunctionCall {
                    pc: init_fn,
                    r0: flash_app_start,
                    r1: self.memory.as_ptr() as usize,
                    r2: self.memory.len() as usize,
                    r3: self.app_break as usize,
                }));

                self.kernel.increment_work();
            }
        }
    }

    crate fn dequeue_task(&mut self) -> Option<Task> {
        self.tasks.dequeue().map(|cb| {
            self.kernel.decrement_work();
            cb
        })
    }

    crate fn mem_start(&self) -> *const u8 {
        self.memory.as_ptr()
    }

    crate fn mem_end(&self) -> *const u8 {
        unsafe { self.memory.as_ptr().offset(self.memory.len() as isize) }
    }

    crate fn flash_start(&self) -> *const u8 {
        self.flash.as_ptr()
    }

    crate fn flash_non_protected_start(&self) -> *const u8 {
        ((self.flash.as_ptr() as usize) + self.header.get_protected_size() as usize) as *const u8
    }

    crate fn flash_end(&self) -> *const u8 {
        unsafe { self.flash.as_ptr().offset(self.flash.len() as isize) }
    }

    crate fn kernel_memory_break(&self) -> *const u8 {
        self.kernel_memory_break
    }

    crate fn number_writeable_flash_regions(&self) -> usize {
        self.header.number_writeable_flash_regions()
    }

    crate fn get_writeable_flash_region(&self, region_index: usize) -> (u32, u32) {
        self.header.get_writeable_flash_region(region_index)
    }

    crate fn update_stack_start_pointer(&mut self, stack_pointer: *const u8) {
        if stack_pointer >= self.mem_start() && stack_pointer < self.mem_end() {
            self.debug.app_stack_start_pointer = Some(stack_pointer);

            // We also reset the minimum stack pointer because whatever value
            // we had could be entirely wrong by now.
            self.debug.min_stack_pointer = stack_pointer;
        }
    }

    crate fn update_heap_start_pointer(&mut self, heap_pointer: *const u8) {
        if heap_pointer >= self.mem_start() && heap_pointer < self.mem_end() {
            self.debug.app_heap_start_pointer = Some(heap_pointer);
        }
    }

<<<<<<< HEAD
    pub fn setup_mpu<MPU: mpu::MPU>(&self, mpu: &MPU) {
        let num_regions = mpu.num_supported_regions();
        if num_regions != 8 {
            panic!("Currently Tock assumes 8 regions");
=======
    crate fn setup_mpu<MPU: mpu::MPU>(&self, mpu: &MPU) {
        // Flash segment read/execute (no write)
        let flash_start = self.flash.as_ptr() as usize;
        let flash_len = self.flash.len();

        match MPU::create_region(
            0,
            flash_start,
            flash_len,
            mpu::ExecutePermission::ExecutionPermitted,
            mpu::AccessPermission::ReadOnly,
        ) {
            None => panic!(
                "Infeasible MPU allocation. Base {:#x}, Length: {:#x}",
                flash_start, flash_len
            ),
            Some(region) => mpu.set_mpu(region),
>>>>>>> 8f30164b
        }

        let mut regions = [mpu::Region::empty(); 8];

        // Flash region: priority 0
        let flash_region = mpu::Region::new(
            self.flash.as_ptr() as usize,
            self.flash.len(),
            mpu::Permission::Full,
            mpu::Permission::NoAccess,
            mpu::Permission::Full,
        );

        regions[0] = flash_region;

        // Memory region: priority 1
        let memory_region = mpu::Region::new(
            self.memory.as_ptr() as usize,
            self.memory.len(),
            mpu::Permission::Full,
            mpu::Permission::Full,
            mpu::Permission::Full,
        );

        regions[1] = memory_region;

        let grant_len = unsafe {
            math::PowerOfTwo::ceiling(
                self.memory.as_ptr().offset(self.memory.len() as isize) as u32
                    - (self.kernel_memory_break as u32),
            ).as_num::<u32>()
        };

        let grant_base = unsafe {
            self.memory
                .as_ptr()
                .offset(self.memory.len() as isize)
                .offset(-(grant_len as isize))
        };

        // Grant region: priority 2
        let grant_region = mpu::Region::new(
            grant_base as usize,
            grant_len as usize,
            mpu::Permission::PrivilegedOnly,
            mpu::Permission::PrivilegedOnly,
            mpu::Permission::NoAccess,
        );

        regions[2] = grant_region;

        // IPC regions: priorities 3-7
        for (i, region) in self.mpu_regions.iter().enumerate() {
            let mut ipc_region = mpu::Region::empty();

            if !region.get().0.is_null() {
                ipc_region = mpu::Region::new(
                    region.get().0 as usize,
                    region.get().1.as_num::<u32>() as usize,
                    mpu::Permission::Full,
                    mpu::Permission::Full,
                    mpu::Permission::Full,
                );
            }

            regions[i + 3] = ipc_region;
        }

        // Allocate MPU regions
        if let Err(index) = mpu.allocate_regions(&regions) {
            panic!("Unable to allocate MPU region at index {}.", index);
        }
    }

    crate fn add_mpu_region(&self, base: *const u8, size: u32) -> bool {
        if size >= 16 && size.count_ones() == 1 && (base as u32) % size == 0 {
            let mpu_size = math::PowerOfTwo::floor(size);
            for region in self.mpu_regions.iter() {
                if region.get().0 == ptr::null() {
                    region.set((base, mpu_size));
                    return true;
                } else if region.get().0 == base {
                    if region.get().1 < mpu_size {
                        region.set((base, mpu_size));
                    }
                    return true;
                }
            }
        }
        return false;
    }

    crate unsafe fn create(
        kernel: &'static Kernel,
        app_flash_address: *const u8,
        remaining_app_memory: *mut u8,
        remaining_app_memory_size: usize,
        fault_response: FaultResponse,
    ) -> (Option<&'static mut Process<'a>>, usize, usize) {
        if let Some(tbf_header) = tbfheader::parse_and_validate_tbf_header(app_flash_address) {
            let app_flash_size = tbf_header.get_total_size() as usize;

            // If this isn't an app (i.e. it is padding) or it is an app but it
            // isn't enabled, then we can skip it but increment past its flash.
            if !tbf_header.is_app() || !tbf_header.enabled() {
                return (None, app_flash_size, 0);
            }

            // Otherwise, actually load the app.
            let mut min_app_ram_size = tbf_header.get_minimum_app_ram_size();
            let package_name = tbf_header.get_package_name(app_flash_address);
            let init_fn =
                app_flash_address.offset(tbf_header.get_init_function_offset() as isize) as usize;

            // Set the initial process stack and memory to 128 bytes.
            let initial_stack_pointer = remaining_app_memory.offset(128);
            let initial_sbrk_pointer = remaining_app_memory.offset(128);

            // First determine how much space we need in the application's
            // memory space just for kernel and grant state. We need to make
            // sure we allocate enough memory just for that.

            // Make room for grant pointers.
            let grant_ptr_size = mem::size_of::<*const usize>();
            let grant_ptrs_num = read_volatile(&grant::CONTAINER_COUNTER);
            let grant_ptrs_offset = grant_ptrs_num * grant_ptr_size;

            // Allocate memory for callback ring buffer.
            let callback_size = mem::size_of::<Task>();
            let callback_len = 10;
            let callbacks_offset = callback_len * callback_size;

            // Make room to store this process's metadata.
            let process_struct_offset = mem::size_of::<Process>();

            // Need to make sure that the amount of memory we allocate for
            // this process at least covers this state.
            if min_app_ram_size
                < (grant_ptrs_offset + callbacks_offset + process_struct_offset) as u32
            {
                min_app_ram_size =
                    (grant_ptrs_offset + callbacks_offset + process_struct_offset) as u32;
            }

            // TODO round app_ram_size up to a closer MPU unit.
            // This is a very conservative approach that rounds up to power of
            // two. We should be able to make this closer to what we actually need.
            let app_ram_size = math::closest_power_of_two(min_app_ram_size) as usize;

            // Check that we can actually give this app this much memory.
            if app_ram_size > remaining_app_memory_size {
                panic!(
                    "{:?} failed to load. Insufficient memory. Requested {} have {}",
                    package_name, app_ram_size, remaining_app_memory_size
                );
            }

            let app_memory = slice::from_raw_parts_mut(remaining_app_memory, app_ram_size);

            // Set up initial grant region.
            let mut kernel_memory_break = app_memory.as_mut_ptr().offset(app_memory.len() as isize);

            // Now that we know we have the space we can setup the grant
            // pointers.
            kernel_memory_break = kernel_memory_break.offset(-(grant_ptrs_offset as isize));

            // Set all pointers to null.
            let opts =
                slice::from_raw_parts_mut(kernel_memory_break as *mut *const usize, grant_ptrs_num);
            for opt in opts.iter_mut() {
                *opt = ptr::null()
            }

            // Now that we know we have the space we can setup the memory
            // for the callbacks.
            kernel_memory_break = kernel_memory_break.offset(-(callbacks_offset as isize));

            // Set up ring buffer.
            let callback_buf =
                slice::from_raw_parts_mut(kernel_memory_break as *mut Task, callback_len);
            let tasks = RingBuffer::new(callback_buf);

            // Last thing is the process struct.
            kernel_memory_break = kernel_memory_break.offset(-(process_struct_offset as isize));
            let process_struct_memory_location = kernel_memory_break;

            // Determine the debug information to the best of our
            // understanding. If the app is doing all of the PIC fixup and
            // memory management we don't know much.
            let mut app_heap_start_pointer = None;
            let mut app_stack_start_pointer = None;

            // Create the Process struct in the app grant region.
            let mut process: &mut Process =
                &mut *(process_struct_memory_location as *mut Process<'static>);

            process.kernel = kernel;
            process.memory = app_memory;
            process.header = tbf_header;
            process.kernel_memory_break = kernel_memory_break;
            process.original_kernel_memory_break = kernel_memory_break;
            process.app_break = initial_sbrk_pointer;
            process.original_app_break = initial_sbrk_pointer;
            process.current_stack_pointer = initial_stack_pointer;
            process.original_stack_pointer = initial_stack_pointer;

            process.flash = slice::from_raw_parts(app_flash_address, app_flash_size);

            process.stored_regs = Default::default();
            process.yield_pc = init_fn;
            // Set the Thumb bit and clear everything else
            process.psr = 0x01000000;

            process.state = State::Yielded;
            process.fault_response = fault_response;

            process.mpu_regions = [
                Cell::new((ptr::null(), math::PowerOfTwo::zero())),
                Cell::new((ptr::null(), math::PowerOfTwo::zero())),
                Cell::new((ptr::null(), math::PowerOfTwo::zero())),
                Cell::new((ptr::null(), math::PowerOfTwo::zero())),
                Cell::new((ptr::null(), math::PowerOfTwo::zero())),
            ];
            process.tasks = tasks;
            process.package_name = package_name;

            process.debug = ProcessDebug {
                app_heap_start_pointer: app_heap_start_pointer,
                app_stack_start_pointer: app_stack_start_pointer,
                min_stack_pointer: initial_stack_pointer,
                syscall_count: Cell::new(0),
                last_syscall: Cell::new(None),
                dropped_callback_count: Cell::new(0),
                restart_count: Cell::new(0),
            };

            if (init_fn & 0x1) != 1 {
                panic!(
                    "{:?} process image invalid. \
                     init_fn address must end in 1 to be Thumb, got {:#X}",
                    package_name, init_fn
                );
            }

            let flash_protected_size = process.header.get_protected_size() as usize;
            let flash_app_start = app_flash_address as usize + flash_protected_size;

            process.tasks.enqueue(Task::FunctionCall(FunctionCall {
                pc: init_fn,
                r0: flash_app_start,
                r1: process.memory.as_ptr() as usize,
                r2: process.memory.len() as usize,
                r3: process.app_break as usize,
            }));

            kernel.increment_work();

            return (Some(process), app_flash_size, app_ram_size);
        }
        (None, 0, 0)
    }

    crate fn sbrk(&mut self, increment: isize) -> Result<*const u8, Error> {
        let new_break = unsafe { self.app_break.offset(increment) };
        self.brk(new_break)
    }

    crate fn brk(&mut self, new_break: *const u8) -> Result<*const u8, Error> {
        if new_break < self.mem_start() || new_break >= self.mem_end() {
            Err(Error::AddressOutOfBounds)
        } else if new_break > self.kernel_memory_break {
            Err(Error::OutOfMemory)
        } else {
            let old_break = self.app_break;
            self.app_break = new_break;
            Ok(old_break)
        }
    }

    crate fn in_exposed_bounds(&self, buf_start_addr: *const u8, size: usize) -> bool {
        let buf_end_addr = unsafe { buf_start_addr.offset(size as isize) };

        buf_start_addr >= self.mem_start() && buf_end_addr <= self.mem_end()
    }

    crate unsafe fn alloc(&mut self, size: usize) -> Option<&mut [u8]> {
        let new_break = self.kernel_memory_break.offset(-(size as isize));
        if new_break < self.app_break {
            None
        } else {
            self.kernel_memory_break = new_break;
            Some(slice::from_raw_parts_mut(new_break as *mut u8, size))
        }
    }

    crate unsafe fn free<T>(&mut self, _: *mut T) {}

    unsafe fn grant_ptr<T>(&self, grant_num: usize) -> *mut *mut T {
        let grant_num = grant_num as isize;
        (self.mem_end() as *mut *mut T).offset(-(grant_num + 1))
    }

    /// Reset all `grant_ptr`s to NULL.
    unsafe fn grant_ptrs_reset(&self) {
        let grant_ptrs_num = read_volatile(&grant::CONTAINER_COUNTER);
        for grant_num in 0..grant_ptrs_num {
            let grant_num = grant_num as isize;
            let ctr_ptr = (self.mem_end() as *mut *mut usize).offset(-(grant_num + 1));
            write_volatile(ctr_ptr, ptr::null_mut());
        }
    }

    crate unsafe fn grant_for<T>(&mut self, grant_num: usize) -> *mut T {
        *self.grant_ptr(grant_num)
    }

    crate unsafe fn grant_for_or_alloc<T: Default>(&mut self, grant_num: usize) -> Option<*mut T> {
        let ctr_ptr = self.grant_ptr::<T>(grant_num);
        if (*ctr_ptr).is_null() {
            self.alloc(mem::size_of::<T>()).map(|root_arr| {
                let root_ptr = root_arr.as_mut_ptr() as *mut T;
                // Initialize the grant contents using ptr::write, to
                // ensure that we don't try to drop the contents of
                // uninitialized memory when T implements Drop.
                write(root_ptr, Default::default());
                // Record the location in the grant pointer.
                write_volatile(ctr_ptr, root_ptr);
                root_ptr
            })
        } else {
            Some(*ctr_ptr)
        }
    }

    crate fn pop_syscall_stack(&mut self) {
        let pspr = self.current_stack_pointer as *const usize;
        unsafe {
            self.yield_pc = read_volatile(pspr.offset(6));
            self.psr = read_volatile(pspr.offset(7));
            self.current_stack_pointer =
                (self.current_stack_pointer as *mut usize).offset(8) as *mut u8;
            if self.current_stack_pointer < self.debug.min_stack_pointer {
                self.debug.min_stack_pointer = self.current_stack_pointer;
            }
        }
    }

    /// Context switch to the process.
    crate unsafe fn push_function_call(&mut self, callback: FunctionCall) {
        self.kernel.increment_work();

        self.state = State::Running;
        // Fill in initial stack expected by SVC handler
        // Top minus 8 u32s for r0-r3, r12, lr, pc and xPSR
        let stack_bottom = (self.current_stack_pointer as *mut usize).offset(-8);
        write_volatile(stack_bottom.offset(7), self.psr);
        write_volatile(stack_bottom.offset(6), callback.pc | 1);

        // Set the LR register to the saved PC so the callback returns to
        // wherever wait was called. Set lowest bit to one because of THUMB
        // instruction requirements.
        write_volatile(stack_bottom.offset(5), self.yield_pc | 0x1);
        write_volatile(stack_bottom, callback.r0);
        write_volatile(stack_bottom.offset(1), callback.r1);
        write_volatile(stack_bottom.offset(2), callback.r2);
        write_volatile(stack_bottom.offset(3), callback.r3);

        self.current_stack_pointer = stack_bottom as *mut u8;
        if self.current_stack_pointer < self.debug.min_stack_pointer {
            self.debug.min_stack_pointer = self.current_stack_pointer;
        }
    }

    crate unsafe fn app_fault(&self) -> bool {
        read_volatile(&APP_FAULT) != 0
    }

    crate unsafe fn syscall_fired(&self) -> bool {
        read_volatile(&SYSCALL_FIRED) != 0
    }

    /// Context switch to the process.
    crate unsafe fn switch_to(&mut self) {
        write_volatile(&mut SYSCALL_FIRED, 0);
        let psp = switch_to_user(
            self.current_stack_pointer,
            &mut *(&mut self.stored_regs as *mut StoredRegs as *mut [usize; 8]),
        );
        self.current_stack_pointer = psp;
        if self.current_stack_pointer < self.debug.min_stack_pointer {
            self.debug.min_stack_pointer = self.current_stack_pointer;
        }
    }

    crate fn svc_number(&self) -> Option<Syscall> {
        let psp = self.current_stack_pointer as *const *const u16;
        unsafe {
            let pcptr = read_volatile((psp as *const *const u16).offset(6));
            let svc_instr = read_volatile(pcptr.offset(-1));
            let svc_num = (svc_instr & 0xff) as u8;
            match svc_num {
                0 => Some(Syscall::YIELD),
                1 => Some(Syscall::SUBSCRIBE),
                2 => Some(Syscall::COMMAND),
                3 => Some(Syscall::ALLOW),
                4 => Some(Syscall::MEMOP),
                _ => None,
            }
        }
    }

    crate fn incr_syscall_count(&self) {
        self.debug
            .syscall_count
            .set(self.debug.syscall_count.get() + 1);
        self.debug.last_syscall.set(self.svc_number());
    }

    crate fn sp(&self) -> usize {
        self.current_stack_pointer as usize
    }

    crate fn lr(&self) -> usize {
        let pspr = self.current_stack_pointer as *const usize;
        unsafe { read_volatile(pspr.offset(5)) }
    }

    crate fn pc(&self) -> usize {
        let pspr = self.current_stack_pointer as *const usize;
        unsafe { read_volatile(pspr.offset(6)) }
    }

    crate fn r0(&self) -> usize {
        let pspr = self.current_stack_pointer as *const usize;
        unsafe { read_volatile(pspr) }
    }

    crate fn set_return_code(&mut self, return_code: ReturnCode) {
        let r: isize = return_code.into();
        self.set_r0(r);
    }

    crate fn set_r0(&mut self, val: isize) {
        let pspr = self.current_stack_pointer as *mut isize;
        unsafe { write_volatile(pspr, val) }
    }

    crate fn r1(&self) -> usize {
        let pspr = self.current_stack_pointer as *const usize;
        unsafe { read_volatile(pspr.offset(1)) }
    }

    crate fn r2(&self) -> usize {
        let pspr = self.current_stack_pointer as *const usize;
        unsafe { read_volatile(pspr.offset(2)) }
    }

    crate fn r3(&self) -> usize {
        let pspr = self.current_stack_pointer as *const usize;
        unsafe { read_volatile(pspr.offset(3)) }
    }

    crate fn r12(&self) -> usize {
        let pspr = self.current_stack_pointer as *const usize;
        unsafe { read_volatile(pspr.offset(4)) }
    }

    pub fn xpsr(&self) -> usize {
        let pspr = self.current_stack_pointer as *const usize;
        unsafe { read_volatile(pspr.offset(7)) }
    }

    crate unsafe fn fault_str<W: Write>(&mut self, writer: &mut W) {
        let _ccr = SCB_REGISTERS[0];
        let cfsr = SCB_REGISTERS[1];
        let hfsr = SCB_REGISTERS[2];
        let mmfar = SCB_REGISTERS[3];
        let bfar = SCB_REGISTERS[4];

        let iaccviol = (cfsr & 0x01) == 0x01;
        let daccviol = (cfsr & 0x02) == 0x02;
        let munstkerr = (cfsr & 0x08) == 0x08;
        let mstkerr = (cfsr & 0x10) == 0x10;
        let mlsperr = (cfsr & 0x20) == 0x20;
        let mmfarvalid = (cfsr & 0x80) == 0x80;

        let ibuserr = ((cfsr >> 8) & 0x01) == 0x01;
        let preciserr = ((cfsr >> 8) & 0x02) == 0x02;
        let impreciserr = ((cfsr >> 8) & 0x04) == 0x04;
        let unstkerr = ((cfsr >> 8) & 0x08) == 0x08;
        let stkerr = ((cfsr >> 8) & 0x10) == 0x10;
        let lsperr = ((cfsr >> 8) & 0x20) == 0x20;
        let bfarvalid = ((cfsr >> 8) & 0x80) == 0x80;

        let undefinstr = ((cfsr >> 16) & 0x01) == 0x01;
        let invstate = ((cfsr >> 16) & 0x02) == 0x02;
        let invpc = ((cfsr >> 16) & 0x04) == 0x04;
        let nocp = ((cfsr >> 16) & 0x08) == 0x08;
        let unaligned = ((cfsr >> 16) & 0x100) == 0x100;
        let divbysero = ((cfsr >> 16) & 0x200) == 0x200;

        let vecttbl = (hfsr & 0x02) == 0x02;
        let forced = (hfsr & 0x40000000) == 0x40000000;

        let _ = writer.write_fmt(format_args!("\r\n---| Fault Status |---\r\n"));

        if iaccviol {
            let _ = writer.write_fmt(format_args!(
                "Instruction Access Violation:       {}\r\n",
                iaccviol
            ));
        }
        if daccviol {
            let _ = writer.write_fmt(format_args!(
                "Data Access Violation:              {}\r\n",
                daccviol
            ));
        }
        if munstkerr {
            let _ = writer.write_fmt(format_args!(
                "Memory Management Unstacking Fault: {}\r\n",
                munstkerr
            ));
        }
        if mstkerr {
            let _ = writer.write_fmt(format_args!(
                "Memory Management Stacking Fault:   {}\r\n",
                mstkerr
            ));
        }
        if mlsperr {
            let _ = writer.write_fmt(format_args!(
                "Memory Management Lazy FP Fault:    {}\r\n",
                mlsperr
            ));
        }

        if ibuserr {
            let _ = writer.write_fmt(format_args!(
                "Instruction Bus Error:              {}\r\n",
                ibuserr
            ));
        }
        if preciserr {
            let _ = writer.write_fmt(format_args!(
                "Precise Data Bus Error:             {}\r\n",
                preciserr
            ));
        }
        if impreciserr {
            let _ = writer.write_fmt(format_args!(
                "Imprecise Data Bus Error:           {}\r\n",
                impreciserr
            ));
        }
        if unstkerr {
            let _ = writer.write_fmt(format_args!(
                "Bus Unstacking Fault:               {}\r\n",
                unstkerr
            ));
        }
        if stkerr {
            let _ = writer.write_fmt(format_args!(
                "Bus Stacking Fault:                 {}\r\n",
                stkerr
            ));
        }
        if lsperr {
            let _ = writer.write_fmt(format_args!(
                "Bus Lazy FP Fault:                  {}\r\n",
                lsperr
            ));
        }

        if undefinstr {
            let _ = writer.write_fmt(format_args!(
                "Undefined Instruction Usage Fault:  {}\r\n",
                undefinstr
            ));
        }
        if invstate {
            let _ = writer.write_fmt(format_args!(
                "Invalid State Usage Fault:          {}\r\n",
                invstate
            ));
        }
        if invpc {
            let _ = writer.write_fmt(format_args!(
                "Invalid PC Load Usage Fault:        {}\r\n",
                invpc
            ));
        }
        if nocp {
            let _ = writer.write_fmt(format_args!(
                "No Coprocessor Usage Fault:         {}\r\n",
                nocp
            ));
        }
        if unaligned {
            let _ = writer.write_fmt(format_args!(
                "Unaligned Access Usage Fault:       {}\r\n",
                unaligned
            ));
        }
        if divbysero {
            let _ = writer.write_fmt(format_args!(
                "Divide By Zero:                     {}\r\n",
                divbysero
            ));
        }

        if vecttbl {
            let _ = writer.write_fmt(format_args!(
                "Bus Fault on Vector Table Read:     {}\r\n",
                vecttbl
            ));
        }
        if forced {
            let _ = writer.write_fmt(format_args!(
                "Forced Hard Fault:                  {}\r\n",
                forced
            ));
        }

        if mmfarvalid {
            let _ = writer.write_fmt(format_args!(
                "Faulting Memory Address:            {:#010X}\r\n",
                mmfar
            ));
        }
        if bfarvalid {
            let _ = writer.write_fmt(format_args!(
                "Bus Fault Address:                  {:#010X}\r\n",
                bfar
            ));
        }

        if cfsr == 0 && hfsr == 0 {
            let _ = writer.write_fmt(format_args!("No faults detected.\r\n"));
        } else {
            let _ = writer.write_fmt(format_args!(
                "Fault Status Register (CFSR):       {:#010X}\r\n",
                cfsr
            ));
            let _ = writer.write_fmt(format_args!(
                "Hard Fault Status Register (HFSR):  {:#010X}\r\n",
                hfsr
            ));
        }
    }

    crate unsafe fn statistics_str<W: Write>(&mut self, writer: &mut W) {
        // Flash
        let flash_end = self.flash.as_ptr().offset(self.flash.len() as isize) as usize;
        let flash_start = self.flash.as_ptr() as usize;
        let flash_protected_size = self.header.get_protected_size() as usize;
        let flash_app_start = flash_start + flash_protected_size;
        let flash_app_size = flash_end - flash_app_start;
        let flash_init_fn = flash_start + self.header.get_init_function_offset() as usize;

        // SRAM addresses
        let sram_end = self.memory.as_ptr().offset(self.memory.len() as isize) as usize;
        let sram_grant_start = self.kernel_memory_break as usize;
        let sram_heap_end = self.app_break as usize;
        let sram_heap_start = self.debug.app_heap_start_pointer.unwrap_or(ptr::null()) as usize;
        let sram_stack_start = self.debug.app_stack_start_pointer.unwrap_or(ptr::null()) as usize;
        let sram_stack_bottom = self.debug.min_stack_pointer as usize;
        let sram_start = self.memory.as_ptr() as usize;

        // SRAM sizes
        let sram_grant_size = sram_end - sram_grant_start;
        let sram_heap_size = sram_heap_end - sram_heap_start;
        let sram_data_size = sram_heap_start - sram_stack_start;
        let sram_stack_size = sram_stack_start - sram_stack_bottom;
        let sram_grant_allocated = sram_end - sram_grant_start;
        let sram_heap_allocated = sram_grant_start - sram_heap_start;
        let sram_stack_allocated = sram_stack_start - sram_start;
        let sram_data_allocated = sram_data_size as usize;

        // checking on sram
        let mut sram_grant_error_str = "          ";
        if sram_grant_size > sram_grant_allocated {
            sram_grant_error_str = " EXCEEDED!"
        }
        let mut sram_heap_error_str = "          ";
        if sram_heap_size > sram_heap_allocated {
            sram_heap_error_str = " EXCEEDED!"
        }
        let mut sram_stack_error_str = "          ";
        if sram_stack_size > sram_stack_allocated {
            sram_stack_error_str = " EXCEEDED!"
        }

        // application statistics
        let events_queued = self.tasks.len();
        let syscall_count = self.debug.syscall_count.get();
        let last_syscall = self.debug.last_syscall.get();
        let dropped_callback_count = self.debug.dropped_callback_count.get();
        let restart_count = self.debug.restart_count.get();

        // register values
        let (r0, r1, r2, r3, r12, sp, lr, pc, xpsr) = (
            self.r0(),
            self.r1(),
            self.r2(),
            self.r3(),
            self.r12(),
            self.sp(),
            self.lr(),
            self.pc(),
            self.xpsr(),
        );

        let _ = writer.write_fmt(format_args!(
            "\
             App: {}   -   [{:?}]\
             \r\n Events Queued: {}   Syscall Count: {}   Dropped Callback Count: {}\
             \n Restart Count: {}\n",
            self.package_name,
            self.state,
            events_queued,
            syscall_count,
            dropped_callback_count,
            restart_count,
        ));

        let _ = match last_syscall {
            Some(syscall) => writer.write_fmt(format_args!(" Last Syscall: {:?}", syscall)),
            None => writer.write_fmt(format_args!(" Last Syscall: None")),
        };

        let _ = writer.write_fmt(format_args!("\
\r\n\
\r\n ╔═══════════╤══════════════════════════════════════════╗\
\r\n ║  Address  │ Region Name    Used | Allocated (bytes)  ║\
\r\n ╚{:#010X}═╪══════════════════════════════════════════╝\
\r\n             │ ▼ Grant      {:6} | {:6}{}\
  \r\n  {:#010X} ┼───────────────────────────────────────────\
\r\n             │ Unused\
  \r\n  {:#010X} ┼───────────────────────────────────────────\
\r\n             │ ▲ Heap       {:6} | {:6}{}     S\
  \r\n  {:#010X} ┼─────────────────────────────────────────── R\
\r\n             │ Data         {:6} | {:6}               A\
  \r\n  {:#010X} ┼─────────────────────────────────────────── M\
\r\n             │ ▼ Stack      {:6} | {:6}{}\
  \r\n  {:#010X} ┼───────────────────────────────────────────\
\r\n             │ Unused\
  \r\n  {:#010X} ┴───────────────────────────────────────────\
\r\n             .....\
  \r\n  {:#010X} ┬─────────────────────────────────────────── F\
\r\n             │ App Flash    {:6}                        L\
  \r\n  {:#010X} ┼─────────────────────────────────────────── A\
\r\n             │ Protected    {:6}                        S\
  \r\n  {:#010X} ┴─────────────────────────────────────────── H\
\r\n\
  \r\n  R0 : {:#010X}    R6 : {:#010X}\
  \r\n  R1 : {:#010X}    R7 : {:#010X}\
  \r\n  R2 : {:#010X}    R8 : {:#010X}\
  \r\n  R3 : {:#010X}    R10: {:#010X}\
  \r\n  R4 : {:#010X}    R11: {:#010X}\
  \r\n  R5 : {:#010X}    R12: {:#010X}\
  \r\n  R9 : {:#010X} (Static Base Register)\
  \r\n  SP : {:#010X} (Process Stack Pointer)\
  \r\n  LR : {:#010X}\
  \r\n  PC : {:#010X}\
  \r\n YPC : {:#010X}\
\r\n",
  sram_end,
  sram_grant_size, sram_grant_allocated, sram_grant_error_str,
  sram_grant_start,
  sram_heap_end,
  sram_heap_size, sram_heap_allocated, sram_heap_error_str,
  sram_heap_start,
  sram_data_size, sram_data_allocated,
  sram_stack_start,
  sram_stack_size, sram_stack_allocated, sram_stack_error_str,
  sram_stack_bottom,
  sram_start,
  flash_end,
  flash_app_size,
  flash_app_start,
  flash_protected_size,
  flash_start,
  r0, self.stored_regs.r6,
  r1, self.stored_regs.r7,
  r2, self.stored_regs.r8,
  r3, self.stored_regs.r10,
  self.stored_regs.r4, self.stored_regs.r11,
  self.stored_regs.r5, r12,
  self.stored_regs.r9,
  sp,
  lr,
  pc,
  self.yield_pc,
  ));
        let _ = writer.write_fmt(format_args!(
            "\
             \r\n APSR: N {} Z {} C {} V {} Q {}\
             \r\n       GE {} {} {} {}",
            (xpsr >> 31) & 0x1,
            (xpsr >> 30) & 0x1,
            (xpsr >> 29) & 0x1,
            (xpsr >> 28) & 0x1,
            (xpsr >> 27) & 0x1,
            (xpsr >> 19) & 0x1,
            (xpsr >> 18) & 0x1,
            (xpsr >> 17) & 0x1,
            (xpsr >> 16) & 0x1,
        ));
        let ici_it = (((xpsr >> 25) & 0x3) << 6) | ((xpsr >> 10) & 0x3f);
        let thumb_bit = ((xpsr >> 24) & 0x1) == 1;
        let _ = writer.write_fmt(format_args!(
            "\
             \r\n EPSR: ICI.IT {:#04x}\
             \r\n       ThumbBit {} {}",
            ici_it,
            thumb_bit,
            if thumb_bit {
                ""
            } else {
                "!!ERROR - Cortex M Thumb only!"
            },
        ));
        let _ = writer.write_fmt(format_args!("\r\n To debug, run "));
        let _ = writer.write_fmt(format_args!(
            "`make debug RAM_START={:#x} FLASH_INIT={:#x}`",
            sram_start, flash_init_fn
        ));
        let _ = writer.write_fmt(format_args!(
            "\r\n in the app's folder and open the .lst file.\r\n\r\n"
        ));
    }
}<|MERGE_RESOLUTION|>--- conflicted
+++ resolved
@@ -471,30 +471,10 @@
         }
     }
 
-<<<<<<< HEAD
-    pub fn setup_mpu<MPU: mpu::MPU>(&self, mpu: &MPU) {
+    crate fn setup_mpu<MPU: mpu::MPU>(&self, mpu: &MPU) {
         let num_regions = mpu.num_supported_regions();
         if num_regions != 8 {
             panic!("Currently Tock assumes 8 regions");
-=======
-    crate fn setup_mpu<MPU: mpu::MPU>(&self, mpu: &MPU) {
-        // Flash segment read/execute (no write)
-        let flash_start = self.flash.as_ptr() as usize;
-        let flash_len = self.flash.len();
-
-        match MPU::create_region(
-            0,
-            flash_start,
-            flash_len,
-            mpu::ExecutePermission::ExecutionPermitted,
-            mpu::AccessPermission::ReadOnly,
-        ) {
-            None => panic!(
-                "Infeasible MPU allocation. Base {:#x}, Length: {:#x}",
-                flash_start, flash_len
-            ),
-            Some(region) => mpu.set_mpu(region),
->>>>>>> 8f30164b
         }
 
         let mut regions = [mpu::Region::empty(); 8];
