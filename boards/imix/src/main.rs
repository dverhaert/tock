//! Board file for Imix development platform.
//!
//! - <https://github.com/helena-project/tock/tree/master/boards/imix>
//! - <https://github.com/helena-project/imix>

#![no_std]
#![no_main]
#![feature(asm, const_fn, lang_items, compiler_builtins_lib, const_cell_new)]
#![deny(missing_docs)]

extern crate capsules;
extern crate compiler_builtins;
#[allow(unused_imports)]
#[macro_use(debug, debug_gpio, static_init)]
extern crate kernel;
extern crate sam4l;

use capsules::alarm::AlarmDriver;
use capsules::ieee802154::device::MacDevice;
use capsules::ieee802154::mac::{AwakeMac, Mac};
use capsules::rf233::RF233;
use capsules::virtual_alarm::{MuxAlarm, VirtualMuxAlarm};
use capsules::virtual_i2c::{I2CDevice, MuxI2C};
use capsules::virtual_spi::{MuxSpiMaster, VirtualSpiMasterDevice};
use kernel::hil;
use kernel::hil::Controller;
use kernel::hil::radio;
use kernel::hil::radio::{RadioConfig, RadioData};
use kernel::hil::spi::SpiMaster;
use kernel::hil::symmetric_encryption;
use kernel::hil::symmetric_encryption::{AES128, AES128CCM};

/// Support routines for debugging I/O.
///
/// Note: Use of this module will trample any other USART3 configuration.
#[macro_use]
pub mod io;

// Unit Tests for drivers.
#[allow(dead_code)]
mod i2c_dummy;
#[allow(dead_code)]
mod spi_dummy;
#[allow(dead_code)]
mod lowpan_frag_dummy;

#[allow(dead_code)]
mod aes_test;

#[allow(dead_code)]
mod aes_ccm_test;

#[allow(dead_code)]
mod power;

// State for loading apps.

const NUM_PROCS: usize = 2;

// how should the kernel respond when a process faults
const FAULT_RESPONSE: kernel::process::FaultResponse = kernel::process::FaultResponse::Panic;

#[link_section = ".app_memory"]
static mut APP_MEMORY: [u8; 16384] = [0; 16384];

static mut PROCESSES: [Option<kernel::Process<'static>>; NUM_PROCS] = [None, None];

// Save some deep nesting
type RF233Device =
    capsules::rf233::RF233<'static, VirtualSpiMasterDevice<'static, sam4l::spi::SpiHw>>;

struct Imix {
    console: &'static capsules::console::Console<'static, sam4l::usart::USART>,
    gpio: &'static capsules::gpio::GPIO<'static, sam4l::gpio::GPIOPin>,
    alarm: &'static AlarmDriver<'static, VirtualMuxAlarm<'static, sam4l::ast::Ast<'static>>>,
    temp: &'static capsules::temperature::TemperatureSensor<'static>,
    humidity: &'static capsules::humidity::HumiditySensor<'static>,
    ambient_light: &'static capsules::ambient_light::AmbientLight<'static>,
    adc: &'static capsules::adc::Adc<'static, sam4l::adc::Adc>,
    led: &'static capsules::led::LED<'static, sam4l::gpio::GPIOPin>,
    button: &'static capsules::button::Button<'static, sam4l::gpio::GPIOPin>,
<<<<<<< HEAD
    // acifc: &'static capsules::acifc::Acifc<'static, sam4l::acifc::Acifc>,
    spi: &'static capsules::spi::Spi<'static, VirtualSpiMasterDevice<'static, sam4l::spi::Spi>>,
=======
    spi: &'static capsules::spi::Spi<'static, VirtualSpiMasterDevice<'static, sam4l::spi::SpiHw>>,
>>>>>>> da7b1c84
    ipc: kernel::ipc::IPC,
    ninedof: &'static capsules::ninedof::NineDof<'static>,
    radio_driver: &'static capsules::ieee802154::RadioDriver<'static>,
    crc: &'static capsules::crc::Crc<'static, sam4l::crccu::Crccu<'static>>,
    usb_driver: &'static capsules::usb_user::UsbSyscallDriver<
        'static,
        capsules::usbc_client::Client<'static, sam4l::usbc::Usbc<'static>>,
    >,
    nrf51822: &'static capsules::nrf51822_serialization::Nrf51822Serialization<
        'static,
        sam4l::usart::USART,
    >,
}

// The RF233 radio stack requires our buffers for its SPI operations:
//
//   1. buf: a packet-sized buffer for SPI operations, which is
//      used as the read buffer when it writes a packet passed to it and the write
//      buffer when it reads a packet into a buffer passed to it.
//   2. rx_buf: buffer to receive packets into
//   3 + 4: two small buffers for performing registers
//      operations (one read, one write).

static mut RF233_BUF: [u8; radio::MAX_BUF_SIZE] = [0x00; radio::MAX_BUF_SIZE];
static mut RF233_RX_BUF: [u8; radio::MAX_BUF_SIZE] = [0x00; radio::MAX_BUF_SIZE];
static mut RF233_REG_WRITE: [u8; 2] = [0x00; 2];
static mut RF233_REG_READ: [u8; 2] = [0x00; 2];

// The RF233 system call interface ("radio") requires one buffer, which it
// copies application transmissions into or copies out to application buffers
// for reception.
static mut RADIO_BUF: [u8; radio::MAX_BUF_SIZE] = [0x00; radio::MAX_BUF_SIZE];

// This buffer is used as an intermediate buffer for AES CCM encryption
// An upper bound on the required size is 3 * BLOCK_SIZE + radio::MAX_BUF_SIZE
const CRYPT_SIZE: usize = 3 * symmetric_encryption::AES128_BLOCK_SIZE + radio::MAX_BUF_SIZE;
static mut CRYPT_BUF: [u8; CRYPT_SIZE] = [0x00; CRYPT_SIZE];

impl kernel::Platform for Imix {
    fn with_driver<F, R>(&self, driver_num: usize, f: F) -> R
    where
        F: FnOnce(Option<&kernel::Driver>) -> R,
    {
        match driver_num {
            capsules::console::DRIVER_NUM => f(Some(self.console)),
            capsules::gpio::DRIVER_NUM => f(Some(self.gpio)),
            capsules::alarm::DRIVER_NUM => f(Some(self.alarm)),
            capsules::spi::DRIVER_NUM => f(Some(self.spi)),
            capsules::adc::DRIVER_NUM => f(Some(self.adc)),
            capsules::led::DRIVER_NUM => f(Some(self.led)),
            capsules::button::DRIVER_NUM => f(Some(self.button)),
            // capsules::acifc::DRIVER_NUM => f(Some(self.acifc)),
            capsules::ambient_light::DRIVER_NUM => f(Some(self.ambient_light)),
            capsules::temperature::DRIVER_NUM => f(Some(self.temp)),
            capsules::humidity::DRIVER_NUM => f(Some(self.humidity)),
            capsules::ninedof::DRIVER_NUM => f(Some(self.ninedof)),
            capsules::crc::DRIVER_NUM => f(Some(self.crc)),
            capsules::usb_user::DRIVER_NUM => f(Some(self.usb_driver)),
            capsules::ieee802154::DRIVER_NUM => f(Some(self.radio_driver)),
            capsules::nrf51822_serialization::DRIVER_NUM => f(Some(self.nrf51822)),
            kernel::ipc::DRIVER_NUM => f(Some(&self.ipc)),
            _ => f(None),
        }
    }
}

unsafe fn set_pin_primary_functions() {
    use sam4l::gpio::{PA, PB, PC};
    use sam4l::gpio::PeripheralFunction::{A, B, C, E};

    // Right column: Imix pin name
    // Left  column: SAM4L peripheral function
    PA[04].configure(Some(A)); // AD0         --  ADCIFE AD0
    PA[05].configure(Some(A)); // AD1         --  ADCIFE AD1
    PA[06].configure(Some(C)); // EXTINT1     --  EIC EXTINT1
    PA[07].configure(Some(A)); // AD1         --  ADCIFE AD2
    PA[08].configure(None); //... RF233 IRQ   --  GPIO pin
    PA[09].configure(None); //... RF233 RST   --  GPIO pin
    PA[10].configure(None); //... RF233 SLP   --  GPIO pin
    PA[13].configure(None); //... TRNG EN     --  GPIO pin
    PA[14].configure(None); //... TRNG_OUT    --  GPIO pin
    PA[17].configure(None); //... NRF INT     -- GPIO pin
    PA[18].configure(Some(A)); // NRF CLK     -- USART2_CLK
    PA[20].configure(None); //... D8          -- GPIO pin
    PA[21].configure(Some(E)); // TWI2 SDA    -- TWIM2_SDA
    PA[22].configure(Some(E)); // TWI2 SCL    --  TWIM2 TWCK
    PA[25].configure(Some(A)); // USB_N       --  USB DM
    PA[26].configure(Some(A)); // USB_P       --  USB DP
    PB[00].configure(Some(A)); // TWI1_SDA    --  TWIMS1 TWD
    PB[01].configure(Some(A)); // TWI1_SCL    --  TWIMS1 TWCK
    PB[02].configure(Some(A)); // AD3         --  ADCIFE AD3
    PB[03].configure(Some(A)); // AD4         --  ADCIFE AD4
    PB[04].configure(Some(A)); // AD5         --  ADCIFE AD5
    PB[05].configure(Some(A)); // VHIGHSAMPLE --  ADCIFE AD6
    PB[06].configure(Some(A)); // RTS3        --  USART3 RTS
    PB[07].configure(None); //... NRF RESET   --  GPIO
    PB[09].configure(Some(A)); // RX3         --  USART3 RX
    PB[10].configure(Some(A)); // TX3         --  USART3 TX
    PB[11].configure(Some(A)); // CTS0        --  USART0 CTS
    PB[12].configure(Some(A)); // RTS0        --  USART0 RTS
    PB[13].configure(Some(A)); // CLK0        --  USART0 CLK
    PB[14].configure(Some(A)); // RX0         --  USART0 RX
    PB[15].configure(Some(A)); // TX0         --  USART0 TX
    PC[00].configure(Some(A)); // CS2         --  SPI NPCS2
    PC[01].configure(Some(A)); // CS3 (RF233) --  SPI NPCS3
    PC[02].configure(Some(A)); // CS1         --  SPI NPCS1
    PC[03].configure(Some(A)); // CS0         --  SPI NPCS0
    PC[04].configure(Some(A)); // MISO        --  SPI MISO
    PC[05].configure(Some(A)); // MOSI        --  SPI MOSI
    PC[06].configure(Some(A)); // SCK         --  SPI CLK
    PC[07].configure(Some(B)); // RTS2 (BLE)  -- USART2_RTS
    PC[08].configure(Some(E)); // CTS2 (BLE)  -- USART2_CTS
    PC[09].configure(None); //... NRF GPIO    -- GPIO
    PC[10].configure(None); //... USER LED    -- GPIO
    // PC[09].configure(Some(E)); //... NRF GPIO    -- ACAN1
    // PC[10].configure(Some(E)); //... USER LED    -- ACAP1
    PC[11].configure(Some(B)); // RX2 (BLE)   -- USART2_RX
    PC[12].configure(Some(B)); // TX2 (BLE)   -- USART2_TX
    PC[13].configure(None); //... ACC_INT1    -- GPIO
    PC[14].configure(None); //... ACC_INT2    -- GPIO
    //PC[13].configure(Some(E)); //... ACC_INT1    -- ACBN1
    //PC[14].configure(Some(E)); //... ACC_INT2    -- ACBP1
    PC[16].configure(None); //... SENSE_PWR   --  GPIO pin
    PC[17].configure(None); //... NRF_PWR     --  GPIO pin
    PC[18].configure(None); //... RF233_PWR   --  GPIO pin
    PC[19].configure(None); //... TRNG_PWR    -- GPIO Pin
    PC[22].configure(None); //... KERNEL LED  -- GPIO Pin
    PC[24].configure(None); //... USER_BTN    -- GPIO Pin
    PC[25].configure(Some(B)); // LI_INT      --  EIC EXTINT2
    PC[26].configure(None); //... D7          -- GPIO Pin
    PC[27].configure(None); //... D6          -- GPIO Pin
    PC[28].configure(None); //... D5          -- GPIO Pin
    PC[29].configure(None); //... D4          -- GPIO Pin
    PC[30].configure(None); //... D3          -- GPIO Pin
    PC[31].configure(None); //... D2          -- GPIO Pin
}

/// Reset Handler.
///
/// This symbol is loaded into vector table by the SAM4L chip crate.
/// When the chip first powers on or later does a hard reset, after the core
/// initializes all the hardware, the address of this function is loaded and
/// execution begins here.
#[no_mangle]
pub unsafe fn reset_handler() {
    sam4l::init();

    sam4l::pm::PM.setup_system_clock(sam4l::pm::SystemClockSource::PllExternalOscillatorAt48MHz {
        frequency: sam4l::pm::OscillatorFrequency::Frequency16MHz,
        startup_mode: sam4l::pm::OscillatorStartup::FastStart,
    });

    // Source 32Khz and 1Khz clocks from RC23K (SAM4L Datasheet 11.6.8)
    sam4l::bpm::set_ck32source(sam4l::bpm::CK32Source::RC32K);

    set_pin_primary_functions();

    power::configure_submodules(power::SubmoduleConfig {
        rf233: true,
        nrf51422: true,
        sensors: true,
        trng: true,
    });

    // # CONSOLE

    let console = static_init!(
        capsules::console::Console<sam4l::usart::USART>,
        capsules::console::Console::new(
            &sam4l::usart::USART3,
            115200,
            &mut capsules::console::WRITE_BUF,
            kernel::Grant::create()
        )
    );
    hil::uart::UART::set_client(&sam4l::usart::USART3, console);
    console.initialize();

    // Attach the kernel debug interface to this console
    let kc = static_init!(capsules::console::App, capsules::console::App::default());
    kernel::debug::assign_console_driver(Some(console), kc);

    // Create the Nrf51822Serialization driver for passing BLE commands
    // over UART to the nRF51822 radio.
    let nrf_serialization = static_init!(
        capsules::nrf51822_serialization::Nrf51822Serialization<sam4l::usart::USART>,
        capsules::nrf51822_serialization::Nrf51822Serialization::new(
            &sam4l::usart::USART2,
            &mut capsules::nrf51822_serialization::WRITE_BUF,
            &mut capsules::nrf51822_serialization::READ_BUF
        )
    );
    hil::uart::UART::set_client(&sam4l::usart::USART2, nrf_serialization);

    // # TIMER

    let ast = &sam4l::ast::AST;

    let mux_alarm = static_init!(
        MuxAlarm<'static, sam4l::ast::Ast>,
        MuxAlarm::new(&sam4l::ast::AST)
    );
    ast.configure(mux_alarm);

    let virtual_alarm1 = static_init!(
        VirtualMuxAlarm<'static, sam4l::ast::Ast>,
        VirtualMuxAlarm::new(mux_alarm)
    );
    let alarm = static_init!(
        AlarmDriver<'static, VirtualMuxAlarm<'static, sam4l::ast::Ast>>,
        AlarmDriver::new(virtual_alarm1, kernel::Grant::create())
    );
    virtual_alarm1.set_client(alarm);

    // # I2C Sensors

    let mux_i2c = static_init!(MuxI2C<'static>, MuxI2C::new(&sam4l::i2c::I2C2));
    sam4l::i2c::I2C2.set_master_client(mux_i2c);

    // Configure the ISL29035, device address 0x44
    let isl29035_i2c = static_init!(I2CDevice, I2CDevice::new(mux_i2c, 0x44));
    let isl29035_virtual_alarm = static_init!(
        VirtualMuxAlarm<'static, sam4l::ast::Ast>,
        VirtualMuxAlarm::new(mux_alarm)
    );
    let isl29035 = static_init!(
        capsules::isl29035::Isl29035<'static, VirtualMuxAlarm<'static, sam4l::ast::Ast>>,
        capsules::isl29035::Isl29035::new(
            isl29035_i2c,
            isl29035_virtual_alarm,
            &mut capsules::isl29035::BUF
        )
    );
    isl29035_i2c.set_client(isl29035);
    isl29035_virtual_alarm.set_client(isl29035);

    let ambient_light = static_init!(
        capsules::ambient_light::AmbientLight<'static>,
        capsules::ambient_light::AmbientLight::new(isl29035, kernel::Grant::create())
    );
    hil::sensors::AmbientLight::set_client(isl29035, ambient_light);

    // Set up an SPI MUX, so there can be multiple clients
    let mux_spi = static_init!(
        MuxSpiMaster<'static, sam4l::spi::SpiHw>,
        MuxSpiMaster::new(&sam4l::spi::SPI)
    );
    sam4l::spi::SPI.set_client(mux_spi);
    sam4l::spi::SPI.init();
    sam4l::spi::SPI.enable();

    // Create a virtualized client for SPI system call interface,
    // then the system call capsule
    let syscall_spi_device = static_init!(
        VirtualSpiMasterDevice<'static, sam4l::spi::SpiHw>,
        VirtualSpiMasterDevice::new(mux_spi, 3)
    );

    // Create the SPI systemc call capsule, passing the client
    let spi_syscalls = static_init!(
        capsules::spi::Spi<'static, VirtualSpiMasterDevice<'static, sam4l::spi::SpiHw>>,
        capsules::spi::Spi::new(syscall_spi_device)
    );

    // System call capsule requires static buffers so it can
    // copy from application slices to DMA
    static mut SPI_READ_BUF: [u8; 64] = [0; 64];
    static mut SPI_WRITE_BUF: [u8; 64] = [0; 64];
    spi_syscalls.config_buffers(&mut SPI_READ_BUF, &mut SPI_WRITE_BUF);
    syscall_spi_device.set_client(spi_syscalls);

    // Configure the SI7021, device address 0x40
    let si7021_alarm = static_init!(
        VirtualMuxAlarm<'static, sam4l::ast::Ast>,
        VirtualMuxAlarm::new(mux_alarm)
    );
    let si7021_i2c = static_init!(I2CDevice, I2CDevice::new(mux_i2c, 0x40));
    let si7021 = static_init!(
        capsules::si7021::SI7021<'static, VirtualMuxAlarm<'static, sam4l::ast::Ast<'static>>>,
        capsules::si7021::SI7021::new(si7021_i2c, si7021_alarm, &mut capsules::si7021::BUFFER)
    );
    si7021_i2c.set_client(si7021);
    si7021_alarm.set_client(si7021);
    let temp = static_init!(
        capsules::temperature::TemperatureSensor<'static>,
        capsules::temperature::TemperatureSensor::new(si7021, kernel::Grant::create()),
        96 / 8
    );
    kernel::hil::sensors::TemperatureDriver::set_client(si7021, temp);
    let humidity = static_init!(
        capsules::humidity::HumiditySensor<'static>,
        capsules::humidity::HumiditySensor::new(si7021, kernel::Grant::create()),
        96 / 8
    );
    kernel::hil::sensors::HumidityDriver::set_client(si7021, humidity);

    // Create a second virtualized SPI client, for the RF233
    let rf233_spi = static_init!(
        VirtualSpiMasterDevice<'static, sam4l::spi::SpiHw>,
        VirtualSpiMasterDevice::new(mux_spi, 3)
    );
    // Create the RF233 driver, passing its pins and SPI client
    let rf233: &RF233<'static, VirtualSpiMasterDevice<'static, sam4l::spi::SpiHw>> = static_init!(
        RF233<'static, VirtualSpiMasterDevice<'static, sam4l::spi::SpiHw>>,
        RF233::new(
            rf233_spi,
            &sam4l::gpio::PA[09], // reset
            &sam4l::gpio::PA[10], // sleep
            &sam4l::gpio::PA[08], // irq
            &sam4l::gpio::PA[08]
        )
    ); //  irq_ctl
    sam4l::gpio::PA[08].set_client(rf233);

    // FXOS8700CQ accelerometer, device address 0x1e
    let fxos8700_i2c = static_init!(I2CDevice, I2CDevice::new(mux_i2c, 0x1e));
    let fxos8700 = static_init!(
        capsules::fxos8700cq::Fxos8700cq<'static>,
        capsules::fxos8700cq::Fxos8700cq::new(
            fxos8700_i2c,
            &sam4l::gpio::PC[13],
            &mut capsules::fxos8700cq::BUF
        )
    );
    fxos8700_i2c.set_client(fxos8700);
    sam4l::gpio::PC[13].set_client(fxos8700);
    let ninedof = static_init!(
        capsules::ninedof::NineDof<'static>,
        capsules::ninedof::NineDof::new(fxos8700, kernel::Grant::create())
    );
    hil::sensors::NineDof::set_client(fxos8700, ninedof);

    // Clear sensors enable pin to enable sensor rail
    // sam4l::gpio::PC[16].enable_output();
    // sam4l::gpio::PC[16].clear();

    // Setup ADC
    let adc_channels = static_init!(
        [&'static sam4l::adc::AdcChannel; 6],
        [
            &sam4l::adc::CHANNEL_AD1, // AD0
            &sam4l::adc::CHANNEL_AD2, // AD1
            &sam4l::adc::CHANNEL_AD3, // AD2
            &sam4l::adc::CHANNEL_AD4, // AD3
            &sam4l::adc::CHANNEL_AD5, // AD4
            &sam4l::adc::CHANNEL_AD6  // AD5
        ]
    );
    let adc = static_init!(
        capsules::adc::Adc<'static, sam4l::adc::Adc>,
        capsules::adc::Adc::new(
            &mut sam4l::adc::ADC0,
            adc_channels,
            &mut capsules::adc::ADC_BUFFER1,
            &mut capsules::adc::ADC_BUFFER2,
            &mut capsules::adc::ADC_BUFFER3
        )
    );
    sam4l::adc::ADC0.set_client(adc);

    // # GPIO
    // set GPIO driver controlling remaining GPIO pins
    let gpio_pins = static_init!(
        [&'static sam4l::gpio::GPIOPin; 7],
        [
            &sam4l::gpio::PC[31], // P2
            &sam4l::gpio::PC[30], // P3
            &sam4l::gpio::PC[29], // P4
            &sam4l::gpio::PC[28], // P5
            &sam4l::gpio::PC[27], // P6
            &sam4l::gpio::PC[26], // P7
            &sam4l::gpio::PA[20]  // P8
        ]
    );

    let gpio = static_init!(
        capsules::gpio::GPIO<'static, sam4l::gpio::GPIOPin>,
        capsules::gpio::GPIO::new(gpio_pins)
    );
    for pin in gpio_pins.iter() {
        pin.set_client(gpio);
    }

    // # LEDs
    let led_pins = static_init!(
        [(&'static sam4l::gpio::GPIOPin, capsules::led::ActivationMode); 2],
        [
            (
                &sam4l::gpio::PC[22],
                capsules::led::ActivationMode::ActiveHigh
            ),
            (
                &sam4l::gpio::PC[10],
                capsules::led::ActivationMode::ActiveHigh
            )
        ]
    );
    let led = static_init!(
        capsules::led::LED<'static, sam4l::gpio::GPIOPin>,
        capsules::led::LED::new(led_pins)
    );

    // # BUTTONs

    let button_pins = static_init!(
        [(&'static sam4l::gpio::GPIOPin, capsules::button::GpioMode); 1],
        [
            (
                &sam4l::gpio::PC[24],
                capsules::button::GpioMode::LowWhenPressed
            )
        ]
    );

    let button = static_init!(
        capsules::button::Button<'static, sam4l::gpio::GPIOPin>,
        capsules::button::Button::new(button_pins, kernel::Grant::create())
    );
    for &(btn, _) in button_pins.iter() {
        btn.set_client(button);
    }

    let crc = static_init!(
        capsules::crc::Crc<'static, sam4l::crccu::Crccu<'static>>,
        capsules::crc::Crc::new(&mut sam4l::crccu::CRCCU, kernel::Grant::create())
    );

    // let acifc = static_init!(
    //     capsules::acifc::Acifc<'static, sam4l::acifc::Acifc>, 
    //     capsules::acifc::Acifc::new(&mut sam4l::acifc::ACIFC)
    // );

    rf233_spi.set_client(rf233);
    rf233.initialize(&mut RF233_BUF, &mut RF233_REG_WRITE, &mut RF233_REG_READ);

    let aes_ccm = static_init!(
        capsules::aes_ccm::AES128CCM<'static, sam4l::aes::Aes<'static>>,
        capsules::aes_ccm::AES128CCM::new(&sam4l::aes::AES, &mut CRYPT_BUF)
    );
    sam4l::aes::AES.set_client(aes_ccm);
    sam4l::aes::AES.enable();

    // Keeps the radio on permanently; pass-through layer
    let awake_mac: &AwakeMac<RF233Device> =
        static_init!(AwakeMac<'static, RF233Device>, AwakeMac::new(rf233));
    rf233.set_transmit_client(awake_mac);
    rf233.set_receive_client(awake_mac, &mut RF233_RX_BUF);

    let mac_device = static_init!(
        capsules::ieee802154::framer::Framer<
            'static,
            AwakeMac<'static, RF233Device>,
            capsules::aes_ccm::AES128CCM<'static, sam4l::aes::Aes<'static>>,
        >,
        capsules::ieee802154::framer::Framer::new(awake_mac, aes_ccm)
    );
    aes_ccm.set_client(mac_device);
    awake_mac.set_transmit_client(mac_device);
    awake_mac.set_receive_client(mac_device);
    awake_mac.set_config_client(mac_device);

    let mux_mac = static_init!(
        capsules::ieee802154::virtual_mac::MuxMac<'static>,
        capsules::ieee802154::virtual_mac::MuxMac::new(mac_device)
    );
    mac_device.set_transmit_client(mux_mac);
    mac_device.set_receive_client(mux_mac);

    let radio_mac = static_init!(
        capsules::ieee802154::virtual_mac::MacUser<'static>,
        capsules::ieee802154::virtual_mac::MacUser::new(mux_mac)
    );
    mux_mac.add_user(radio_mac);

    let radio_driver = static_init!(
        capsules::ieee802154::RadioDriver<'static>,
        capsules::ieee802154::RadioDriver::new(radio_mac, kernel::Grant::create(), &mut RADIO_BUF)
    );

    mac_device.set_key_procedure(radio_driver);
    mac_device.set_device_procedure(radio_driver);
    radio_mac.set_transmit_client(radio_driver);
    radio_mac.set_receive_client(radio_driver);
    radio_mac.set_pan(0xABCD);
    radio_mac.set_address(0x1008);

    // Configure the USB controller
    let usb_client = static_init!(
        capsules::usbc_client::Client<'static, sam4l::usbc::Usbc<'static>>,
        capsules::usbc_client::Client::new(&sam4l::usbc::USBC)
    );
    sam4l::usbc::USBC.set_client(usb_client);

    // Configure the USB userspace driver
    let usb_driver = static_init!(
        capsules::usb_user::UsbSyscallDriver<
            'static,
            capsules::usbc_client::Client<'static, sam4l::usbc::Usbc<'static>>,
        >,
        capsules::usb_user::UsbSyscallDriver::new(usb_client, kernel::Grant::create())
    );

    let imix = Imix {
        console: console,
        alarm: alarm,
        gpio: gpio,
        temp: temp,
        humidity: humidity,
        ambient_light: ambient_light,
        adc: adc,
        led: led,
        button: button,
        // acifc: acifc,
        crc: crc,
        spi: spi_syscalls,
        ipc: kernel::ipc::IPC::new(),
        ninedof: ninedof,
        radio_driver: radio_driver,
        usb_driver: usb_driver,
        nrf51822: nrf_serialization,
    };

    let mut chip = sam4l::chip::Sam4l::new();

    // Need to reset the nRF on boot, toggle it's SWDIO
    sam4l::gpio::PB[07].enable();
    sam4l::gpio::PB[07].enable_output();
    sam4l::gpio::PB[07].clear();
    // minimum hold time is 200ns, ~20ns per instruction, so overshoot a bit
    for _ in 0..10 {
        kernel::support::nop();
    }
    sam4l::gpio::PB[07].set();

    imix.nrf51822.initialize();

    // These two lines need to be below the creation of the chip for
    // initialization to work.
    rf233.reset();
    rf233.start();

    debug!("Initialization complete. Entering main loop");
    extern "C" {
        /// Beginning of the ROM region containing app images.
        static _sapps: u8;
    }
    kernel::process::load_processes(
        &_sapps as *const u8,
        &mut APP_MEMORY,
        &mut PROCESSES,
        FAULT_RESPONSE,
    );

    kernel::main(&imix, &mut chip, &mut PROCESSES, &imix.ipc);
}<|MERGE_RESOLUTION|>--- conflicted
+++ resolved
@@ -79,12 +79,8 @@
     adc: &'static capsules::adc::Adc<'static, sam4l::adc::Adc>,
     led: &'static capsules::led::LED<'static, sam4l::gpio::GPIOPin>,
     button: &'static capsules::button::Button<'static, sam4l::gpio::GPIOPin>,
-<<<<<<< HEAD
     // acifc: &'static capsules::acifc::Acifc<'static, sam4l::acifc::Acifc>,
-    spi: &'static capsules::spi::Spi<'static, VirtualSpiMasterDevice<'static, sam4l::spi::Spi>>,
-=======
     spi: &'static capsules::spi::Spi<'static, VirtualSpiMasterDevice<'static, sam4l::spi::SpiHw>>,
->>>>>>> da7b1c84
     ipc: kernel::ipc::IPC,
     ninedof: &'static capsules::ninedof::NineDof<'static>,
     radio_driver: &'static capsules::ieee802154::RadioDriver<'static>,
