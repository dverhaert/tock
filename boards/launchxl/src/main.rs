#![no_std]
#![no_main]
#![feature(lang_items, asm, panic_implementation)]

extern crate capsules;
extern crate cortexm4;

extern crate cc26x2;
extern crate cc26xx;

#[allow(unused_imports)]
#[macro_use(debug, debug_gpio, static_init)]
extern crate kernel;

use capsules::virtual_uart::{UartDevice, UartMux};
use cc26x2::aon;
use cc26x2::prcm;
<<<<<<< HEAD
use kernel::Chip;
=======
use kernel::hil;
>>>>>>> ebb52a29

#[macro_use]
pub mod io;

// How should the kernel respond when a process faults.
const FAULT_RESPONSE: kernel::procs::FaultResponse = kernel::procs::FaultResponse::Panic;

// Number of concurrent processes this platform supports.
const NUM_PROCS: usize = 2;
static mut PROCESSES: [Option<&'static kernel::procs::Process<'static>>; NUM_PROCS] = [None, None];

#[link_section = ".app_memory"]
// Give half of RAM to be dedicated APP memory
static mut APP_MEMORY: [u8; 0xA000] = [0; 0xA000];

/// Dummy buffer that causes the linker to reserve enough space for the stack.
#[no_mangle]
#[link_section = ".stack_buffer"]
pub static mut STACK_MEMORY: [u8; 0x1000] = [0; 0x1000];

pub struct Platform {
    gpio: &'static capsules::gpio::GPIO<'static, cc26xx::gpio::GPIOPin>,
    led: &'static capsules::led::LED<'static, cc26xx::gpio::GPIOPin>,
    console: &'static capsules::console::Console<'static, UartDevice<'static>>,
    button: &'static capsules::button::Button<'static, cc26xx::gpio::GPIOPin>,
    alarm: &'static capsules::alarm::AlarmDriver<
        'static,
        capsules::virtual_alarm::VirtualMuxAlarm<'static, cc26x2::rtc::Rtc>,
    >,
    rng: &'static capsules::rng::SimpleRng<'static, cc26xx::trng::Trng>,
}

impl kernel::Platform for Platform {
    fn with_driver<F, R>(&self, driver_num: usize, f: F) -> R
    where
        F: FnOnce(Option<&kernel::Driver>) -> R,
    {
        match driver_num {
            capsules::console::DRIVER_NUM => f(Some(self.console)),
            capsules::gpio::DRIVER_NUM => f(Some(self.gpio)),
            capsules::led::DRIVER_NUM => f(Some(self.led)),
            capsules::button::DRIVER_NUM => f(Some(self.button)),
            capsules::alarm::DRIVER_NUM => f(Some(self.alarm)),
            capsules::rng::DRIVER_NUM => f(Some(self.rng)),
            _ => f(None),
        }
    }
}

#[no_mangle]
pub unsafe fn reset_handler() {
    cc26x2::init();

    // Setup AON event defaults
    aon::AON.setup();

    // Power on peripherals (eg. GPIO)
    prcm::Power::enable_domain(prcm::PowerDomain::Peripherals);

    // Wait for it to turn on until we continue
    while !prcm::Power::is_enabled(prcm::PowerDomain::Peripherals) {}

    let board_kernel = static_init!(kernel::Kernel, kernel::Kernel::new(&PROCESSES));

    // Enable the GPIO clocks
    prcm::Clock::enable_gpio();

    // LEDs
    let led_pins = static_init!(
        [(
            &'static cc26xx::gpio::GPIOPin,
            capsules::led::ActivationMode
        ); 2],
        [
            (
                &cc26xx::gpio::PORT[6],
                capsules::led::ActivationMode::ActiveHigh
            ), // Red
            (
                &cc26xx::gpio::PORT[7],
                capsules::led::ActivationMode::ActiveHigh
            ), // Green
        ]
    );
    let led = static_init!(
        capsules::led::LED<'static, cc26xx::gpio::GPIOPin>,
        capsules::led::LED::new(led_pins)
    );

    // BUTTONS
    let button_pins = static_init!(
        [(&'static cc26xx::gpio::GPIOPin, capsules::button::GpioMode); 2],
        [
            (
                &cc26xx::gpio::PORT[13],
                capsules::button::GpioMode::LowWhenPressed
            ), // Button 2
            (
                &cc26xx::gpio::PORT[14],
                capsules::button::GpioMode::LowWhenPressed
            ), // Button 1
        ]
    );
    let button = static_init!(
        capsules::button::Button<'static, cc26xx::gpio::GPIOPin>,
        capsules::button::Button::new(button_pins, board_kernel.create_grant())
    );
    for &(btn, _) in button_pins.iter() {
        btn.set_client(button);
    }

    // UART

    // Create a shared UART channel for the console and for kernel debug.
    let uart_mux = static_init!(
        UartMux<'static>,
        UartMux::new(
            &cc26xx::uart::UART0,
            &mut capsules::virtual_uart::RX_BUF,
            115200
        )
    );
    hil::uart::UART::set_client(&cc26xx::uart::UART0, uart_mux);

    // Create a UartDevice for the console.
    let console_uart = static_init!(UartDevice, UartDevice::new(uart_mux, true));
    console_uart.setup();

    cc26xx::uart::UART0.initialize_and_set_pins(3, 2);

    let console = static_init!(
        capsules::console::Console<UartDevice>,
        capsules::console::Console::new(
            console_uart,
            115200,
            &mut capsules::console::WRITE_BUF,
            &mut capsules::console::READ_BUF,
            board_kernel.create_grant()
        )
    );
    kernel::hil::uart::UART::set_client(console_uart, console);
    console.initialize();

    // Create virtual device for kernel debug.
    let debugger_uart = static_init!(UartDevice, UartDevice::new(uart_mux, false));
    debugger_uart.setup();
    let debugger = static_init!(
        kernel::debug::DebugWriter,
        kernel::debug::DebugWriter::new(
            debugger_uart,
            &mut kernel::debug::OUTPUT_BUF,
            &mut kernel::debug::INTERNAL_BUF,
        )
    );
    hil::uart::UART::set_client(debugger_uart, debugger);

    let debug_wrapper = static_init!(
        kernel::debug::DebugWriterWrapper,
        kernel::debug::DebugWriterWrapper::new(debugger)
    );
    kernel::debug::set_debug_writer_wrapper(debug_wrapper);

    // Setup for remaining GPIO pins
    let gpio_pins = static_init!(
        [&'static cc26xx::gpio::GPIOPin; 22],
        [
            &cc26xx::gpio::PORT[1],
            &cc26xx::gpio::PORT[5],
            &cc26xx::gpio::PORT[8],
            &cc26xx::gpio::PORT[9],
            &cc26xx::gpio::PORT[10],
            &cc26xx::gpio::PORT[11],
            &cc26xx::gpio::PORT[12],
            &cc26xx::gpio::PORT[15],
            &cc26xx::gpio::PORT[16],
            &cc26xx::gpio::PORT[17],
            &cc26xx::gpio::PORT[18],
            &cc26xx::gpio::PORT[19],
            &cc26xx::gpio::PORT[20],
            &cc26xx::gpio::PORT[21],
            &cc26xx::gpio::PORT[22],
            &cc26xx::gpio::PORT[23],
            &cc26xx::gpio::PORT[24],
            &cc26xx::gpio::PORT[25],
            &cc26xx::gpio::PORT[26],
            &cc26xx::gpio::PORT[27],
            &cc26xx::gpio::PORT[30],
            &cc26xx::gpio::PORT[31],
        ]
    );
    let gpio = static_init!(
        capsules::gpio::GPIO<'static, cc26xx::gpio::GPIOPin>,
        capsules::gpio::GPIO::new(gpio_pins)
    );
    for pin in gpio_pins.iter() {
        pin.set_client(gpio);
    }

    let rtc = &cc26x2::rtc::RTC;
    rtc.start();

    let mux_alarm = static_init!(
        capsules::virtual_alarm::MuxAlarm<'static, cc26x2::rtc::Rtc>,
        capsules::virtual_alarm::MuxAlarm::new(&cc26x2::rtc::RTC)
    );
    rtc.set_client(mux_alarm);

    let virtual_alarm1 = static_init!(
        capsules::virtual_alarm::VirtualMuxAlarm<'static, cc26x2::rtc::Rtc>,
        capsules::virtual_alarm::VirtualMuxAlarm::new(mux_alarm)
    );
    let alarm = static_init!(
        capsules::alarm::AlarmDriver<
            'static,
            capsules::virtual_alarm::VirtualMuxAlarm<'static, cc26x2::rtc::Rtc>,
        >,
        capsules::alarm::AlarmDriver::new(virtual_alarm1, board_kernel.create_grant())
    );
    virtual_alarm1.set_client(alarm);

    let rng = static_init!(
        capsules::rng::SimpleRng<'static, cc26xx::trng::Trng>,
        capsules::rng::SimpleRng::new(&cc26xx::trng::TRNG, board_kernel.create_grant())
    );
    cc26xx::trng::TRNG.set_client(rng);

    let launchxl = Platform {
        console,
        gpio,
        led,
        button,
        alarm,
        rng,
    };

    let mut chip = cc26x2::chip::Cc26X2::new();

    extern "C" {
        /// Beginning of the ROM region containing app images.
        static _sapps: u8;
    }

    kernel::procs::load_processes(
        board_kernel,
        chip.mpu(),
        &_sapps as *const u8,
        &mut APP_MEMORY,
        &mut PROCESSES,
        FAULT_RESPONSE,
    );

    board_kernel.kernel_loop(
        &launchxl,
        &mut chip,
        Some(&kernel::ipc::IPC::new(board_kernel)),
    );
}<|MERGE_RESOLUTION|>--- conflicted
+++ resolved
@@ -15,11 +15,8 @@
 use capsules::virtual_uart::{UartDevice, UartMux};
 use cc26x2::aon;
 use cc26x2::prcm;
-<<<<<<< HEAD
 use kernel::Chip;
-=======
 use kernel::hil;
->>>>>>> ebb52a29
 
 #[macro_use]
 pub mod io;
