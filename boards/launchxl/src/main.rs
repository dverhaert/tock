--- conflicted
+++ resolved
@@ -269,11 +269,8 @@
 
     kernel::procs::load_processes(
         board_kernel,
-<<<<<<< HEAD
+        &cortexm4::syscall::SysCall::new(),
         chip.mpu(),
-=======
-        &cortexm4::syscall::SysCall::new(),
->>>>>>> 1a4b3bc7
         &_sapps as *const u8,
         &mut APP_MEMORY,
         &mut PROCESSES,
